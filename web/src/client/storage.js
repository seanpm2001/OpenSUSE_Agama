/*
 * Copyright (c) [2022-2024] SUSE LLC
 *
 * All Rights Reserved.
 *
 * This program is free software; you can redistribute it and/or modify it
 * under the terms of version 2 of the GNU General Public License as published
 * by the Free Software Foundation.
 *
 * This program is distributed in the hope that it will be useful, but WITHOUT
 * ANY WARRANTY; without even the implied warranty of MERCHANTABILITY or
 * FITNESS FOR A PARTICULAR PURPOSE.  See the GNU General Public License for
 * more details.
 *
 * You should have received a copy of the GNU General Public License along
 * with this program; if not, contact SUSE LLC.
 *
 * To contact SUSE LLC about this file by physical or electronic mail, you may
 * find current contact information at www.suse.com.
 */

// @ts-check
// cspell:ignore ptable

import { compact, hex, uniq } from "~/utils";
import { WithIssues, WithStatus, WithProgress } from "./mixins";
import { HTTPClient } from "./http";

const STORAGE_OBJECT = "/org/opensuse/Agama/Storage1";
const STORAGE_IFACE = "org.opensuse.Agama.Storage1";
const STORAGE_JOBS_NAMESPACE = "/org/opensuse/Agama/Storage1/jobs";
const STORAGE_JOB_IFACE = "org.opensuse.Agama.Storage1.Job";
const STORAGE_SYSTEM_NAMESPACE = "/org/opensuse/Agama/Storage1/system";
const STORAGE_STAGING_NAMESPACE = "/org/opensuse/Agama/Storage1/staging";
const PROPOSAL_IFACE = "org.opensuse.Agama.Storage1.Proposal";
const PROPOSAL_CALCULATOR_IFACE = "org.opensuse.Agama.Storage1.Proposal.Calculator";
const ISCSI_INITIATOR_IFACE = "org.opensuse.Agama.Storage1.ISCSI.Initiator";
const ISCSI_NODES_NAMESPACE = "/org/opensuse/Agama/Storage1/iscsi_nodes";
const ISCSI_NODE_IFACE = "org.opensuse.Agama.Storage1.ISCSI.Node";
const DASD_MANAGER_IFACE = "org.opensuse.Agama.Storage1.DASD.Manager";
const DASD_DEVICES_NAMESPACE = "/org/opensuse/Agama/Storage1/dasds";
const DASD_DEVICE_IFACE = "org.opensuse.Agama.Storage1.DASD.Device";
const DASD_STATUS_IFACE = "org.opensuse.Agama.Storage1.DASD.Format";
const ZFCP_MANAGER_IFACE = "org.opensuse.Agama.Storage1.ZFCP.Manager";
const ZFCP_CONTROLLERS_NAMESPACE = "/org/opensuse/Agama/Storage1/zfcp_controllers";
const ZFCP_CONTROLLER_IFACE = "org.opensuse.Agama.Storage1.ZFCP.Controller";
const ZFCP_DISKS_NAMESPACE = "/org/opensuse/Agama/Storage1/zfcp_disks";
const ZFCP_DISK_IFACE = "org.opensuse.Agama.Storage1.ZFCP.Disk";

/**
 * @typedef {object} StorageDevice
 * @property {number} sid - Storage ID
 * @property {string} name - Device name
 * @property {string} description - Device description
 * @property {boolean} isDrive - Whether the device is a drive
 * @property {string} type - Type of device (e.g., "disk", "raid", "multipath", "dasd", "md")
 * @property {string} [vendor]
 * @property {string} [model]
 * @property {string[]} [driver]
 * @property {string} [bus]
 * @property {string} [busId] - DASD Bus ID (only for "dasd" type)
 * @property {string} [transport]
 * @property {boolean} [sdCard]
 * @property {boolean} [dellBOSS]
 * @property {StorageDevice[]} [devices] - RAID devices (only for "raid" and "md" types)
 * @property {StorageDevice[]} [wires] - Multipath wires (only for "multipath" type)
 * @property {string} [level] - MD RAID level (only for "md" type)
 * @property {string} [uuid]
 * @property {number} [start] - First block of the region (only for block devices)
 * @property {boolean} [active]
 * @property {boolean} [encrypted] - Whether the device is encrypted (only for block devices)
 * @property {boolean} [isEFI] - Whether the device is an EFI partition (only for partition)
 * @property {number} [size]
 * @property {number} [recoverableSize]
 * @property {string[]} [systems] - Name of the installed systems
 * @property {string[]} [udevIds]
 * @property {string[]} [udevPaths]
 * @property {PartitionTable} [partitionTable]
 * @property {Filesystem} [filesystem]
 * @property {Component} [component] - When it is used as component of other devices
 * @property {StorageDevice[]} [physicalVolumes] - Only for LVM VGs
 * @property {StorageDevice[]} [logicalVolumes] - Only for LVM VGs
 *
 * @typedef {object} PartitionTable
 * @property {string} type
 * @property {StorageDevice[]} partitions
 * @property {PartitionSlot[]} unusedSlots
 * @property {number} unpartitionedSize - Total size not assigned to any partition
 *
 * @typedef {object} PartitionSlot
 * @property {number} start
 * @property {number} size
 *
 * @typedef {object} Component
 * @property {string} type
 * @property {string[]} deviceNames
 *
 * @typedef {object} Filesystem
 * @property {number} sid
 * @property {string} type
 * @property {string} [mountPath]
 * @property {string} [label]
 *
 * @typedef {object} ProposalResult
 * @property {ProposalSettings} settings
 * @property {Action[]} actions
 *
 * @typedef {object} Action
 * @property {number} device
 * @property {string} text
 * @property {boolean} subvol
 * @property {boolean} delete
 *
 * @todo Define an enum for space policies.
 *
 * @typedef {object} ProposalSettings
 * @property {ProposalTarget} target
 * @property {string} [targetDevice]
 * @property {string[]} targetPVDevices
 * @property {boolean} configureBoot
 * @property {string} bootDevice
 * @property {string} defaultBootDevice
 * @property {string} encryptionPassword
 * @property {string} encryptionMethod
 * @property {string} spacePolicy
 * @property {SpaceAction[]} spaceActions
 * @property {Volume[]} volumes
 * @property {StorageDevice[]} installationDevices
 *
 * @typedef {keyof ProposalTargets} ProposalTarget
 *
 * @typedef {object} SpaceAction
 * @property {string} device
 * @property {string} action
 *
 * @typedef {object} Volume
 * @property {string} mountPath
 * @property {VolumeTarget} target
 * @property {StorageDevice} [targetDevice]
 * @property {string} fsType
 * @property {number} minSize
 * @property {number} [maxSize]
 * @property {boolean} autoSize
 * @property {boolean} snapshots
 * @property {boolean} transactional
 * @property {VolumeOutline} outline
 *
 * @typedef {keyof VolumeTargets} VolumeTarget
 *
 * @todo Define an enum for file system types.
 *
 * @typedef {object} VolumeOutline
 * @property {boolean} required
 * @property {boolean} productDefined
 * @property {string[]} fsTypes
 * @property {boolean} adjustByRam
 * @property {boolean} supportAutoSize
 * @property {boolean} snapshotsConfigurable
 * @property {boolean} snapshotsAffectSizes
 * @property {string[]} sizeRelevantVolumes
 */

/**
 * Enum for the possible proposal targets.
 *
 * @readonly
 */
const ProposalTargets = Object.freeze({
  DISK: "disk",
  NEW_LVM_VG: "newLvmVg",
  REUSED_LVM_VG: "reusedLvmVg"
});

/**
 * Enum for the possible volume targets.
 *
 * @readonly
 */
const VolumeTargets = Object.freeze({
  DEFAULT: "default",
  NEW_PARTITION: "new_partition",
  NEW_VG: "new_vg",
  DEVICE: "device",
  FILESYSTEM: "filesystem"
});

/**
 * Enum for the encryption method values
 *
 * @readonly
 * @enum { string }
 */
const EncryptionMethods = Object.freeze({
  LUKS2: "luks2",
  TPM: "tpm_fde"
});

/**
 * Removes properties with undefined value
 *
 * @example
 * removeUndefinedCockpitProperties({
 *  property1: { t: "s", v: "foo" },
 *  property2: { t: b, v: false },
 *  property3: { t: "s", v: undefined }
 * });
 * //returns { property1: { t: "s", v: "foo" }, property2: { t: "b", v: false } }
 *
 * @param {object} cockpitObject
 * @returns {object}
 */
const removeUndefinedCockpitProperties = (cockpitObject) => {
  const filtered = Object.entries(cockpitObject).filter(([, { v }]) => v !== undefined);
  return Object.fromEntries(filtered);
};

/**
 * Gets the basename of a D-Bus path
 *
 * @example
 * dbusBasename("/org/opensuse/Agama/Storage1/object1");
 * //returns "object1"
 *
 * @param {string} path
 * @returns {string}
 */
const dbusBasename = (path) => path.split("/").slice(-1)[0];

/**
 * Class providing an API for managing a devices tree through D-Bus
 */
class DevicesManager {
  /**
   * @param {HTTPClient} client
   * @param {string} rootPath - path of the devices tree, either system or staging
   */
  constructor(client, rootPath) {
    this.client = client;
    this.rootPath = rootPath;
  }

  /**
   * Gets all the exported devices
   *
   * @returns {Promise<StorageDevice[]>}
   */
  async getDevices() {
<<<<<<< HEAD
    const response = await this.client.get(`/storage/devices/${this.rootPath}`);
    if (!response.ok) {
      console.log("Failed to get storage devices: ", response);
    }
    return response.json();
=======
    /** @type {(path: string, dbusDevices: object[]) => StorageDevice} */
    const buildDevice = (path, dbusDevices) => {
      /** @type {(device: StorageDevice, deviceProperties: object) => void} */
      const addDeviceProperties = (device, deviceProperties) => {
        device.sid = deviceProperties.SID.v;
        device.name = deviceProperties.Name.v;
        device.description = deviceProperties.Description.v;
      };

      /** @type {(device: StorageDevice, driveProperties: object) => void} */
      const addDriveProperties = (device, driveProperties) => {
        device.isDrive = true;
        device.type = driveProperties.Type.v;
        device.vendor = driveProperties.Vendor.v;
        device.model = driveProperties.Model.v;
        device.driver = driveProperties.Driver.v;
        device.bus = driveProperties.Bus.v;
        device.busId = driveProperties.BusId.v;
        device.transport = driveProperties.Transport.v;
        device.sdCard = driveProperties.Info.v.SDCard.v;
        device.dellBOSS = driveProperties.Info.v.DellBOSS.v;
      };

      /** @type {(device: StorageDevice, raidProperties: object) => void} */
      const addRAIDProperties = (device, raidProperties) => {
        device.devices = raidProperties.Devices.v.map(d => buildDevice(d, dbusDevices));
      };

      /** @type {(device: StorageDevice, multipathProperties: object) => void} */
      const addMultipathProperties = (device, multipathProperties) => {
        device.wires = multipathProperties.Wires.v.map(d => buildDevice(d, dbusDevices));
      };

      /** @type {(device: StorageDevice, mdProperties: object) => void} */
      const addMDProperties = (device, mdProperties) => {
        device.type = "md";
        device.level = mdProperties.Level.v;
        device.uuid = mdProperties.UUID.v;
        device.devices = mdProperties.Devices.v.map(d => buildDevice(d, dbusDevices));
      };

      /** @type {(device: StorageDevice, blockProperties: object) => void} */
      const addBlockProperties = (device, blockProperties) => {
        device.active = blockProperties.Active.v;
        device.encrypted = blockProperties.Encrypted.v;
        device.start = blockProperties.Start.v;
        device.size = blockProperties.Size.v;
        device.recoverableSize = blockProperties.RecoverableSize.v;
        device.systems = blockProperties.Systems.v;
        device.udevIds = blockProperties.UdevIds.v;
        device.udevPaths = blockProperties.UdevPaths.v;
      };

      /** @type {(device: StorageDevice, partitionProperties: object) => void} */
      const addPartitionProperties = (device, partitionProperties) => {
        device.type = "partition";
        device.isEFI = partitionProperties.EFI.v;
      };

      /** @type {(device: StorageDevice, lvmVgProperties: object) => void} */
      const addLvmVgProperties = (device, lvmVgProperties) => {
        device.type = "lvmVg";
        device.size = lvmVgProperties.Size.v;
        device.physicalVolumes = lvmVgProperties.PhysicalVolumes.v.map(d => buildDevice(d, dbusDevices));
        device.logicalVolumes = lvmVgProperties.LogicalVolumes.v.map(d => buildDevice(d, dbusDevices));
      };

      /** @type {(device: StorageDevice) => void} */
      const addLvmLvProperties = (device) => {
        device.type = "lvmLv";
      };

      /** @type {(device: StorageDevice, ptableProperties: object) => void} */
      const addPtableProperties = (device, ptableProperties) => {
        const buildPartitionSlot = ([start, size]) => ({ start, size });
        const partitions = ptableProperties.Partitions.v.map(p => buildDevice(p, dbusDevices));
        device.partitionTable = {
          type: ptableProperties.Type.v,
          partitions,
          unpartitionedSize: device.size - partitions.reduce((s, p) => s + p.size, 0),
          unusedSlots: ptableProperties.UnusedSlots.v.map(buildPartitionSlot)
        };
      };

      /** @type {(device: StorageDevice, filesystemProperties: object) => void} */
      const addFilesystemProperties = (device, filesystemProperties) => {
        const buildMountPath = path => path.length > 0 ? path : undefined;
        const buildLabel = label => label.length > 0 ? label : undefined;
        device.filesystem = {
          sid: filesystemProperties.SID.v,
          type: filesystemProperties.Type.v,
          mountPath: buildMountPath(filesystemProperties.MountPath.v),
          label: buildLabel(filesystemProperties.Label.v)
        };
      };

      /** @type {(device: StorageDevice, componentProperties: object) => void} */
      const addComponentProperties = (device, componentProperties) => {
        device.component = {
          type: componentProperties.Type.v,
          deviceNames: componentProperties.DeviceNames.v
        };
      };

      /** @type {StorageDevice} */
      const device = {
        sid: Number(path.split("/").pop()),
        name: "",
        description: "",
        isDrive: false,
        type: ""
      };

      const dbusDevice = dbusDevices[path];
      if (!dbusDevice) return device;

      const deviceProperties = dbusDevice["org.opensuse.Agama.Storage1.Device"];
      if (deviceProperties !== undefined) addDeviceProperties(device, deviceProperties);

      const driveProperties = dbusDevice["org.opensuse.Agama.Storage1.Drive"];
      if (driveProperties !== undefined) addDriveProperties(device, driveProperties);

      const raidProperties = dbusDevice["org.opensuse.Agama.Storage1.RAID"];
      if (raidProperties !== undefined) addRAIDProperties(device, raidProperties);

      const multipathProperties = dbusDevice["org.opensuse.Agama.Storage1.Multipath"];
      if (multipathProperties !== undefined) addMultipathProperties(device, multipathProperties);

      const mdProperties = dbusDevice["org.opensuse.Agama.Storage1.MD"];
      if (mdProperties !== undefined) addMDProperties(device, mdProperties);

      const blockProperties = dbusDevice["org.opensuse.Agama.Storage1.Block"];
      if (blockProperties !== undefined) addBlockProperties(device, blockProperties);

      const partitionProperties = dbusDevice["org.opensuse.Agama.Storage1.Partition"];
      if (partitionProperties !== undefined) addPartitionProperties(device, partitionProperties);

      const lvmVgProperties = dbusDevice["org.opensuse.Agama.Storage1.LVM.VolumeGroup"];
      if (lvmVgProperties !== undefined) addLvmVgProperties(device, lvmVgProperties);

      const lvmLvProperties = dbusDevice["org.opensuse.Agama.Storage1.LVM.LogicalVolume"];
      if (lvmLvProperties !== undefined) addLvmLvProperties(device);

      const ptableProperties = dbusDevice["org.opensuse.Agama.Storage1.PartitionTable"];
      if (ptableProperties !== undefined) addPtableProperties(device, ptableProperties);

      const filesystemProperties = dbusDevice["org.opensuse.Agama.Storage1.Filesystem"];
      if (filesystemProperties !== undefined) addFilesystemProperties(device, filesystemProperties);

      const componentProperties = dbusDevice["org.opensuse.Agama.Storage1.Component"];
      if (componentProperties !== undefined) addComponentProperties(device, componentProperties);

      return device;
    };

    const managedObjects = await this.client.call(
      STORAGE_OBJECT,
      "org.freedesktop.DBus.ObjectManager",
      "GetManagedObjects",
      null
    );

    const dbusObjects = managedObjects.shift();
    const systemPaths = Object.keys(dbusObjects).filter(k => k.startsWith(this.rootPath));

    return systemPaths.map(p => buildDevice(p, dbusObjects));
>>>>>>> 3353513b
  }
}

/**
 * Class providing an API for managing the storage proposal through D-Bus
 */
class ProposalManager {
  /**
   * @param {HTTPClient} client
   * @param {DevicesManager} system
   */
  constructor(client, system) {
    this.client = client;
    this.system = system;
  }

  /**
   * Gets the list of available devices
   *
   * @returns {Promise<StorageDevice[]>}
   */
  async getAvailableDevices() {
    const findDevice = (devices, name) => {
      const device = devices.find(d => d.deviceInfo.name === name);

      if (device === undefined) console.log("Device not found: ", name);

      return device;
    };

    const systemDevices = await this.system.getDevices();

    const response = await this.client.get("/storage/proposal/usable_devices");
    if (!response.ok) {
      console.log("Failed to get usable devices: ", response);
    }
    const usable_devices = await response.json();
    return usable_devices.map(name => findDevice(systemDevices, name)).filter(d => d);
  }

  /**
   * Gets the devices that can be selected as target for a volume.
   *
   * A device can be selected as target for a volume if either it is an available device for
   * installation or it is a device built over the available devices for installation. For example,
   * a MD RAID is a possible target only if all its members are available devices or children of the
   * available devices.
   *
   * @returns {Promise<StorageDevice[]>}
   */
  async getVolumeDevices() {
    /** @type {StorageDevice[]} */
    const availableDevices = await this.getAvailableDevices();

    /** @type {(device: StorageDevice) => boolean} */
    const isAvailable = (device) => {
      const isChildren = (device, parentDevice) => {
        const partitions = parentDevice.partitionTable?.partitions || [];
        return !!partitions.find(d => d.name === device.name);
      };

      return !!availableDevices.find(d => d.name === device.name || isChildren(device, d));
    };

    /** @type {(device: StorageDevice[]) => boolean} */
    const allAvailable = (devices) => devices.every(isAvailable);

    const system = await this.system.getDevices();
    const mds = system.filter(d => d.type === "md" && allAvailable(d.devices));
    const vgs = system.filter(d => d.type === "lvmVg" && allAvailable(d.physicalVolumes));

    return [...availableDevices, ...mds, ...vgs];
  }

  /**
   * Gets the list of meaningful mount points for the selected product
   *
   * @returns {Promise<string[]>}
   */
  async getProductMountPoints() {
    const response = await this.client.get("/storage/product/params");
    if (!response.ok) {
      console.log("Failed to get product params: ", response);
    }

    return response.json().then(params => params.mountPoints);
  }

  /**
   * Gets the list of encryption methods accepted by the proposal
   *
   * @returns {Promise<string[]>}
   */
  async getEncryptionMethods() {
    const response = await this.client.get("/storage/product/params");
    if (!response.ok) {
      console.log("Failed to get product params: ", response);
    }

    return response.json().then(params => params.encryptionMethods);
  }

  /**
   * Obtains the default volume for the given mount path
   *
   * @param {string} mountPath
   * @returns {Promise<Volume>}
   */
  async defaultVolume(mountPath) {
<<<<<<< HEAD
    const param = encodeURIComponent(mountPath);
    const response = await this.client.get(`/storage/product/volume_for?mount_path=${param}`);
    if (!response.ok) {
      console.log("Failed to get product volume: ", response);
    }

    return response.json();
=======
    const proxy = await this.proxies.proposalCalculator;
    const systemDevices = await this.system.getDevices();
    const productMountPoints = await this.getProductMountPoints();
    return this.buildVolume(await proxy.DefaultVolume(mountPath), systemDevices, productMountPoints);
>>>>>>> 3353513b
  }

  /**
   * Gets the values of the current proposal
   *
   * @return {Promise<ProposalResult|undefined>}
  */
  async getResult() {
    const proxy = await this.proposalProxy();

    if (!proxy) return undefined;

    const systemDevices = await this.system.getDevices();
    const productMountPoints = await this.getProductMountPoints();

    const buildResult = (proxy) => {
      const buildSpaceAction = dbusSpaceAction => {
        return {
          device: dbusSpaceAction.Device.v,
          action: dbusSpaceAction.Action.v
        };
      };

      const buildAction = dbusAction => {
        return {
          device: dbusAction.Device.v,
          text: dbusAction.Text.v,
          subvol: dbusAction.Subvol.v,
          delete: dbusAction.Delete.v
        };
      };

      /**
       * Builds the proposal target from a D-Bus value.
       *
       * @param {string} dbusTarget
       * @returns {ProposalTarget}
       */
      const buildTarget = (dbusTarget) => {
        switch (dbusTarget) {
          case "disk": return "DISK";
          case "newLvmVg": return "NEW_LVM_VG";
          case "reusedLvmVg": return "REUSED_LVM_VG";
          default:
            console.info(`Unknown proposal target "${dbusTarget}", using "disk".`);
            return "DISK";
        }
      };

      const buildTargetPVDevices = dbusTargetPVDevices => {
        if (!dbusTargetPVDevices) return [];

        return dbusTargetPVDevices.v.map(d => d.v);
      };

      /** @todo Read installation devices from D-Bus. */
      const buildInstallationDevices = (dbusSettings, devices) => {
        const findDevice = (name) => {
          const device = devices.find(d => d.name === name);

          if (device === undefined) console.error("D-Bus object not found: ", name);

          return device;
        };

        // Only consider the device assigned to a volume as installation device if it is needed
        // to find space in that device. For example, devices directly formatted or mounted are not
        // considered as installation devices.
        const volumes = dbusSettings.Volumes.v.filter(vol => (
          [VolumeTargets.NEW_PARTITION, VolumeTargets.NEW_VG].includes(vol.v.Target.v))
        );

        const values = [
          dbusSettings.TargetDevice?.v,
          buildTargetPVDevices(dbusSettings.TargetPVDevices),
          volumes.map(vol => vol.v.TargetDevice.v)
        ].flat();

        if (dbusSettings.ConfigureBoot.v) values.push(dbusSettings.BootDevice.v);

        const names = uniq(compact(values)).filter(d => d.length > 0);

        // #findDevice returns undefined if no device is found with the given name.
        return compact(names.sort().map(findDevice));
      };

      const dbusSettings = proxy.Settings;

      return {
        settings: {
          target: buildTarget(dbusSettings.Target.v),
          targetDevice: dbusSettings.TargetDevice?.v,
          targetPVDevices: buildTargetPVDevices(dbusSettings.TargetPVDevices),
          configureBoot: dbusSettings.ConfigureBoot.v,
          bootDevice: dbusSettings.BootDevice.v,
          defaultBootDevice: dbusSettings.DefaultBootDevice.v,
          spacePolicy: dbusSettings.SpacePolicy.v,
          spaceActions: dbusSettings.SpaceActions.v.map(a => buildSpaceAction(a.v)),
          encryptionPassword: dbusSettings.EncryptionPassword.v,
          encryptionMethod: dbusSettings.EncryptionMethod.v,
          volumes: dbusSettings.Volumes.v.map(vol => (
            this.buildVolume(vol.v, systemDevices, productMountPoints))
          ),
          // NOTE: strictly speaking, installation devices does not belong to the settings. It
          // should be a separate method instead of an attribute in the settings object.
          // Nevertheless, it was added here for simplicity and to avoid passing more props in some
          // react components. Please, do not use settings as a jumble.
          installationDevices: buildInstallationDevices(proxy.Settings, systemDevices)
        },
        actions: proxy.Actions.map(buildAction)
      };
    };

    return buildResult(proxy);
  }

  /**
   * Calculates a new proposal
   *
   * @param {ProposalSettings} settings
   * @returns {Promise<number>} 0 on success, 1 on failure
   */
  async calculate(settings) {
    const {
      target,
      targetDevice,
      targetPVDevices,
      configureBoot,
      bootDevice,
      encryptionPassword,
      encryptionMethod,
      spacePolicy,
      spaceActions,
      volumes
    } = settings;

    const dbusSpaceActions = () => {
      const dbusSpaceAction = (spaceAction) => {
        return {
          Device: { t: "s", v: spaceAction.device },
          Action: { t: "s", v: spaceAction.action }
        };
      };

      if (spacePolicy !== "custom") return;

      return spaceActions?.map(dbusSpaceAction);
    };

    const dbusVolume = (volume) => {
      return removeUndefinedCockpitProperties({
        MountPath: { t: "s", v: volume.mountPath },
        FsType: { t: "s", v: volume.fsType },
        MinSize: { t: "t", v: volume.minSize },
        MaxSize: { t: "t", v: volume.maxSize },
        AutoSize: { t: "b", v: volume.autoSize },
        Target: { t: "s", v: VolumeTargets[volume.target] },
        TargetDevice: { t: "s", v: volume.targetDevice?.name },
        Snapshots: { t: "b", v: volume.snapshots },
        Transactional: { t: "b", v: volume.transactional },
      });
    };

    const dbusSettings = removeUndefinedCockpitProperties({
      Target: { t: "s", v: ProposalTargets[target] },
      TargetDevice: { t: "s", v: targetDevice },
      TargetPVDevices: { t: "as", v: targetPVDevices },
      ConfigureBoot: { t: "b", v: configureBoot },
      BootDevice: { t: "s", v: bootDevice },
      EncryptionPassword: { t: "s", v: encryptionPassword },
      EncryptionMethod: { t: "s", v: encryptionMethod },
      SpacePolicy: { t: "s", v: spacePolicy },
      SpaceActions: { t: "aa{sv}", v: dbusSpaceActions() },
      Volumes: { t: "aa{sv}", v: volumes?.map(dbusVolume) }
    });

    const proxy = await this.proxies.proposalCalculator;
    return proxy.Calculate(dbusSettings);
  }

  /**
   * @private
   * Builds a volume from the D-Bus data
   *
   * @param {DBusVolume} dbusVolume
   * @param {StorageDevice[]} devices
   * @param {string[]} productMountPoints
   *
   * @typedef {Object} DBusVolume
   * @property {CockpitString} Target
   * @property {CockpitString} [TargetDevice]
   * @property {CockpitString} MountPath
   * @property {CockpitString} FsType
   * @property {CockpitNumber} MinSize
   * @property {CockpitNumber} [MaxSize]
   * @property {CockpitBoolean} AutoSize
   * @property {CockpitBoolean} Snapshots
   * @property {CockpitBoolean} Transactional
   * @property {CockpitString} Target
   * @property {CockpitString} [TargetDevice]
   * @property {CockpitVolumeOutline} Outline
   *
   * @typedef {Object} DBusVolumeOutline
   * @property {CockpitBoolean} Required
   * @property {CockpitAString} FsTypes
   * @property {CockpitBoolean} SupportAutoSize
   * @property {CockpitBoolean} SnapshotsConfigurable
   * @property {CockpitBoolean} SnapshotsAffectSizes
   * @property {CockpitAString} SizeRelevantVolumes
   *
   * @typedef {Object} CockpitString
   * @property {string} t - variant type
   * @property {string} v - value
   *
   * @typedef {Object} CockpitBoolean
   * @property {string} t - variant type
   * @property {boolean} v - value
   *
   * @typedef {Object} CockpitNumber
   * @property {string} t - variant type
   * @property {Number} v - value
   *
   * @typedef {Object} CockpitAString
   * @property {string} t - variant type
   * @property {string[]} v - value
   *
   * @typedef {Object} CockpitVolumeOutline
   * @property {string} t - variant type
   * @property {DBusVolumeOutline} v - value
   *
   * @returns {Volume}
   */
  buildVolume(dbusVolume, devices, productMountPoints) {
    /**
     * Builds a volume target from a D-Bus value.
     *
     * @param {string} dbusTarget
     * @returns {VolumeTarget}
     */
    const buildTarget = (dbusTarget) => {
      switch (dbusTarget) {
        case "default": return "DEFAULT";
        case "new_partition": return "NEW_PARTITION";
        case "new_vg": return "NEW_VG";
        case "device": return "DEVICE";
        case "filesystem": return "FILESYSTEM";
        default:
          console.info(`Unknown volume target "${dbusTarget}", using "default".`);
          return "DEFAULT";
      }
    };

    /** @returns {VolumeOutline} */
    const buildOutline = (dbusOutline) => {
      return {
        required: dbusOutline.Required.v,
        productDefined: false,
        fsTypes: dbusOutline.FsTypes.v.map(val => val.v),
        supportAutoSize: dbusOutline.SupportAutoSize.v,
        adjustByRam: dbusOutline.AdjustByRam.v,
        snapshotsConfigurable: dbusOutline.SnapshotsConfigurable.v,
        snapshotsAffectSizes: dbusOutline.SnapshotsAffectSizes.v,
        sizeRelevantVolumes: dbusOutline.SizeRelevantVolumes.v.map(val => val.v)
      };
    };

    const volume = {
      target: buildTarget(dbusVolume.Target.v),
      targetDevice: devices.find(d => d.name === dbusVolume.TargetDevice?.v),
      mountPath: dbusVolume.MountPath.v,
      fsType: dbusVolume.FsType.v,
      minSize: dbusVolume.MinSize.v,
      maxSize: dbusVolume.MaxSize?.v,
      autoSize: dbusVolume.AutoSize.v,
      snapshots: dbusVolume.Snapshots.v,
      transactional: dbusVolume.Transactional.v,
      outline: buildOutline(dbusVolume.Outline.v)
    };

    // Indicate whether a volume is defined by the product.
    if (productMountPoints.includes(volume.mountPath))
      volume.outline.productDefined = true;

    return volume;
  }

  /**
   * @private
   * Proxy for org.opensuse.Agama.Storage1.Proposal iface
   *
   * @note The proposal object implementing this iface is dynamically exported.
   *
   * @returns {Promise<object|null>} null if the proposal object is not exported yet
   */
  async proposalProxy() {
    try {
      return await this.client.proxy(PROPOSAL_IFACE);
    } catch {
      return null;
    }
  }
}

/**
 * Class providing an API for managing Direct Access Storage Devices (DASDs)
 */
class DASDManager {
  /**
   * @param {string} service - D-Bus service name
   * @param {string} address - D-Bus address
   */
  constructor(service, address) {
    this.service = service;
    this.address = address;
    this.proxies = {};
  }

  /**
   * @return {DBusClient} client
   */
  client() {
    // return this.assigned_client;
    if (!this._client) {
      this._client = new DBusClient(this.service, this.address);
    }

    return this._client;
  }

  // FIXME: use info from ObjectManager instead.
  //   https://github.com/openSUSE/Agama/pull/501#discussion_r1147707515
  async isSupported() {
    const proxy = await this.managerProxy();

    return proxy !== undefined;
  }

  /**
   * Build a job
   *
   * @returns {StorageJob}
   *
   * @typedef {object} StorageJob
   * @property {string} path
   * @property {boolean} running
   * @property {number} exitCode
   */
  buildJob(job) {
    return {
      path: job.path,
      running: job.Running,
      exitCode: job.ExitCode
    };
  }

  /**
   * Triggers a DASD probing
   */
  async probe() {
    const proxy = await this.managerProxy();
    await proxy?.Probe();
  }

  /**
   * Gets the list of DASD devices
   *
   * @returns {Promise<DASDDevice[]>}
   */
  async getDevices() {
    // FIXME: should we do the probing here?
    await this.probe();
    const devices = await this.devicesProxy();
    return Object.values(devices).map(this.buildDevice);
  }

  /**
   * Requests the format action for given devices
   *
   * @param {DASDDevice[]} devices
   */
  async format(devices) {
    const proxy = await this.managerProxy();
    const devicesPath = devices.map(d => this.devicePath(d));
    proxy.Format(devicesPath);
  }

  /**
   * Set DIAG for given devices
   *
   * @param {DASDDevice[]} devices
   * @param {boolean} value
   */
  async setDIAG(devices, value) {
    const proxy = await this.managerProxy();
    const devicesPath = devices.map(d => this.devicePath(d));
    proxy.SetDiag(devicesPath, value);
  }

  /**
   * Enables given DASD devices
   *
   * @param {DASDDevice[]} devices
   */
  async enableDevices(devices) {
    const proxy = await this.managerProxy();
    const devicesPath = devices.map(d => this.devicePath(d));
    proxy.Enable(devicesPath);
  }

  /**
   * Disables given DASD devices
   *
   * @param {DASDDevice[]} devices
   */
  async disableDevices(devices) {
    const proxy = await this.managerProxy();
    const devicesPath = devices.map(d => this.devicePath(d));
    proxy.Disable(devicesPath);
  }

  /**
   * @private
   * Proxy for objects implementing org.opensuse.Agama.Storage1.Job iface
   *
   * @note The jobs are dynamically exported.
   *
   * @returns {Promise<object>}
   */
  async jobsProxy() {
    if (!this.proxies.jobs)
      this.proxies.jobs = await this.client().proxies(STORAGE_JOB_IFACE, STORAGE_JOBS_NAMESPACE);

    return this.proxies.jobs;
  }

  async getJobs() {
    const proxy = await this.jobsProxy();
    return Object.values(proxy).filter(p => p.Running)
      .map(this.buildJob);
  }

  async onJobAdded(handler) {
    const proxy = await this.jobsProxy();
    proxy.addEventListener("added", (_, proxy) => handler(this.buildJob(proxy)));
  }

  async onJobChanged(handler) {
    const proxy = await this.jobsProxy();
    proxy.addEventListener("changed", (_, proxy) => handler(this.buildJob(proxy)));
  }

  /**
   * @private
   * Proxy for objects implementing org.opensuse.Agama.Storage1.Job iface
   *
   * @note The jobs are dynamically exported.
   *
   * @returns {Promise<object>}
   */
  async formatProxy(jobPath) {
    const proxy = await this.client().proxy(DASD_STATUS_IFACE, jobPath);
    return proxy;
  }

  async onFormatProgress(jobPath, handler) {
    const proxy = await this.formatProxy(jobPath);
    proxy.addEventListener("changed", (_, proxy) => {
      handler(proxy.Summary);
    });
  }

  /**
   * @private
   * Proxy for objects implementing org.opensuse.Agama.Storage1.DASD.Device iface
   *
   * @note The DASD devices are dynamically exported.
   *
   * @returns {Promise<object>}
   */
  async devicesProxy() {
    if (!this.proxies.devices)
      this.proxies.devices = await this.client().proxies(DASD_DEVICE_IFACE, DASD_DEVICES_NAMESPACE);

    return this.proxies.devices;
  }

  /**
   * @private
   * Proxy for org.opensuse.Agama.Storage1.DASD.Manager iface
   *
   * @returns {Promise<object>}
   */
  async managerProxy() {
    if (!this.proxies.dasdManager)
      this.proxies.dasdManager = await this.client().proxy(DASD_MANAGER_IFACE, STORAGE_OBJECT);

    return this.proxies.dasdManager;
  }

  async deviceEventListener(signal, handler) {
    const proxy = await this.devicesProxy();
    const action = (_, proxy) => handler(this.buildDevice(proxy));

    proxy.addEventListener(signal, action);
    return () => proxy.removeEventListener(signal, action);
  }

  /**
   * Build a list of DASD devices
   *
   * @returns {DASDDevice}
   *
   * @typedef {object} DASDDevice
   * @property {string} id
   * @property {number} hexId
   * @property {string} accessType
   * @property {string} channelId
   * @property {boolean} diag
   * @property {boolean} enabled
   * @property {boolean} formatted
   * @property {string} name
   * @property {string} partitionInfo
   * @property {string} status
   * @property {string} type
   */
  buildDevice(device) {
    const id = device.path.split("/").slice(-1)[0];
    const enabled = device.Enabled;

    return {
      id,
      accessType: enabled ? device.AccessType : "offline",
      channelId: device.Id,
      diag: device.Diag,
      enabled,
      formatted: device.Formatted,
      hexId: hex(device.Id),
      name: device.DeviceName,
      partitionInfo: enabled ? device.PartitionInfo : "",
      status: device.Status,
      type: device.Type
    };
  }

  /**
   * @private
   * Builds the D-Bus path for the given DASD device
   *
   * @param {DASDDevice} device
   * @returns {string}
   */
  devicePath(device) {
    return DASD_DEVICES_NAMESPACE + "/" + device.id;
  }
}

/**
 * Class providing an API for managing zFCP through D-Bus
 */
class ZFCPManager {
  /**
   * @param {string} service - D-Bus service name
   * @param {string} address - D-Bus address
   */
  constructor(service, address) {
    this.service = service;
    this.address = address;
    this.proxies = {};
  }

  /**
   * @return {DBusClient} client
   */
  client() {
    if (!this._client) {
      this._client = new DBusClient(this.service, this.address);
    }

    return this._client;
  }

  /**
   * Whether zFCP is supported
   *
   * @todo Use info from ObjectManager instead, see
   *  https://github.com/openSUSE/Agama/pull/501#discussion_r1147707515
   *
   * @returns {Promise<Boolean>}
   */
  async isSupported() {
    const proxy = await this.managerProxy();
    return proxy !== undefined;
  }

  /**
   * Whether allow_lun_scan option is active
   *
   * @returns {Promise<boolean|undefined>}
   */
  async getAllowLUNScan() {
    const proxy = await this.managerProxy();
    return proxy?.AllowLUNScan;
  }

  /**
   * Probes the zFCP devices
   *
   * @returns {Promise<void|undefined>}
   */
  async probe() {
    const proxy = await this.managerProxy();
    return proxy?.Probe();
  }

  /**
   * Gets the list of probed zFCP controllers
   *
   * @returns {Promise<ZFCPController[]>}
   */
  async getControllers() {
    const proxy = await this.controllersProxy();
    return Object.values(proxy).map(this.buildController);
  }

  /**
   * Gets the list of probed zFCP controllers
   *
   * @returns {Promise<ZFCPDisk[]>}
   */
  async getDisks() {
    const proxy = await this.disksProxy();
    return Object.values(proxy).map(this.buildDisk);
  }

  /**
   * Gets the list of available WWPNs for the given zFCP controller
   *
   * @param {ZFCPController} controller
   * @returns {Promise<string[]|undefined>} e.g., ["0x500507630703d3b3", 0x500507630708d3b3]
   */
  async getWWPNs(controller) {
    const proxy = await this.controllerProxy(controller);
    return proxy?.GetWWPNs();
  }

  /**
   * Gets the list of available LUNs for the WWPN of the given zFCP controller
   *
   * @param {ZFCPController} controller
   * @param {string} wwpn
   * @returns {Promise<string[]|undefined>} e.g., ["0x0000000000000000", "0x0000000000000001"]
   */
  async getLUNs(controller, wwpn) {
    const proxy = await this.controllerProxy(controller);
    return proxy?.GetLUNs(wwpn);
  }

  /**
   * Tries to activate the given zFCP controller
   *
   * @param {ZFCPController} controller
   * @returns {Promise<number|undefined>} Exit code of chzdev command (0 success)
   */
  async activateController(controller) {
    const proxy = await this.controllerProxy(controller);
    return proxy?.Activate();
  }

  /**
   * Tries to activate the given zFCP LUN
   *
   * @param {ZFCPController} controller
   * @param {string} wwpn
   * @param {string} lun
   * @returns {Promise<number|undefined>} Exit code of chzdev command (0 success)
   */
  async activateDisk(controller, wwpn, lun) {
    const proxy = await this.controllerProxy(controller);
    return proxy?.ActivateDisk(wwpn, lun);
  }

  /**
   * Tries to deactivate the given zFCP LUN
   *
   * @param {ZFCPController} controller
   * @param {string} wwpn
   * @param {string} lun
   * @returns {Promise<number|undefined>} Exit code of chzdev command (0 success)
   */
  async deactivateDisk(controller, wwpn, lun) {
    const proxy = await this.controllerProxy(controller);
    return proxy?.DeactivateDisk(wwpn, lun);
  }

  /**
   * Subscribes to signal that is emitted when a zFCP controller changes
   *
   * @param {ZFCPControllerSignalHandler} handler
   * @returns {Promise<function>} Unsubscribe function
   */
  async onControllerChanged(handler) {
    const unsubscribeFn = this.controllerEventListener("changed", handler);
    return unsubscribeFn;
  }

  /**
   * Subscribes to signal that is emitted when a zFCP disk is added
   *
   * @param {ZFCPDiskSignalHandler} handler
   * @returns {Promise<function>} Unsubscribe function
   */
  async onDiskAdded(handler) {
    const unsubscribeFn = this.diskEventListener("added", handler);
    return unsubscribeFn;
  }

  /**
   * Subscribes to signal that is emitted when a zFCP disk is changed
   *
   * @param {ZFCPDiskSignalHandler} handler
   * @returns {Promise<function>} Unsubscribe function
   */
  async onDiskChanged(handler) {
    const unsubscribeFn = this.diskEventListener("changed", handler);
    return unsubscribeFn;
  }

  /**
   * Subscribes to signal that is emitted when a zFCP disk is removed
   *
   * @param {ZFCPDiskSignalHandler} handler
   * @returns {Promise<function>} Unsubscribe function
   */
  async onDiskRemoved(handler) {
    const unsubscribeFn = this.diskEventListener("removed", handler);
    return unsubscribeFn;
  }

  /**
   * @private
   * Proxy for org.opensuse.Agama.Storage1.ZFCP.Manager iface
   *
   * @returns {Promise<ZFCPManagerProxy|undefined>}
   *
   * @typedef {object} ZFCPManagerProxy
   * @property {boolean} AllowLUNScan
   * @property {function} Probe
   */
  async managerProxy() {
    if (!this.proxies.manager) {
      this.proxies.manager = await this.client().proxy(ZFCP_MANAGER_IFACE, STORAGE_OBJECT);
    }

    return this.proxies.manager;
  }

  /**
   * @private
   * Proxy for objects implementing org.opensuse.Agama.Storage1.ZFCP.Controller iface
   *
   * @note The zFCP controllers are dynamically exported.
   *
   * @returns {Promise<object>}
   */
  async controllersProxy() {
    if (!this.proxies.controllers)
      this.proxies.controllers = await this.client().proxies(ZFCP_CONTROLLER_IFACE, ZFCP_CONTROLLERS_NAMESPACE);

    return this.proxies.controllers;
  }

  /**
   * @private
   * Proxy for objects implementing org.opensuse.Agama.Storage1.ZFCP.Disk iface
   *
   * @note The zFCP disks are dynamically exported.
   *
   * @returns {Promise<object>}
   */
  async disksProxy() {
    if (!this.proxies.disks)
      this.proxies.disks = await this.client().proxies(ZFCP_DISK_IFACE, ZFCP_DISKS_NAMESPACE);

    return this.proxies.disks;
  }

  /**
   * @private
   * Proxy for org.opensuse.Agama.Storage1.ZFCP.Controller iface
   *
   * @param {ZFCPController} controller
   * @returns {Promise<ZFCPControllerProxy|undefined>}
   *
   * @typedef {object} ZFCPControllerProxy
   * @property {string} path
   * @property {boolean} Active
   * @property {boolean} LUNScan
   * @property {string} Channel
   * @property {function} GetWWPNs
   * @property {function} GetLUNs
   * @property {function} Activate
   * @property {function} ActivateDisk
   * @property {function} DeactivateDisk
   */
  async controllerProxy(controller) {
    const path = this.controllerPath(controller);
    const proxy = await this.client().proxy(ZFCP_CONTROLLER_IFACE, path);
    return proxy;
  }

  /**
   * @private
   * Subscribes to a signal from a zFCP controller
   *
   * @param {string} signal - "added", "changed", "removed"
   * @param {ZFCPControllerSignalHandler} handler
   * @returns {Promise<function>} Unsubscribe function
   *
   * @callback ZFCPControllerSignalHandler
   * @param {ZFCPController} controller
   */
  async controllerEventListener(signal, handler) {
    const proxy = await this.controllersProxy();
    const eventHandler = (_, proxy) => handler(this.buildController(proxy));
    const unsubscribeFn = await this.addEventListener(proxy, signal, eventHandler);
    return unsubscribeFn;
  }

  /**
   * @private
   * Subscribes to a signal from a zFCP disk
   *
   * @param {string} signal - "added", "changed", "removed"
   * @param {ZFCPDiskSignalHandler} handler
   * @returns {Promise<function>} Unsubscribe function
   *
   * @callback ZFCPDiskSignalHandler
   * @param {ZFCPDisk} disk
   */
  async diskEventListener(signal, handler) {
    const proxy = await this.disksProxy();
    const eventHandler = (_, proxy) => handler(this.buildDisk(proxy));
    const unsubscribeFn = await this.addEventListener(proxy, signal, eventHandler);
    return unsubscribeFn;
  }

  /**
   * @private
   * Subscribes to a signal
   *
   * @param {object} proxy
   * @param {string} signal
   * @param {function} handler
   * @returns {Promise<function>} Unsubscribe function
   */
  async addEventListener(proxy, signal, handler) {
    proxy.addEventListener(signal, handler);
    return () => proxy.removeEventListener(signal, handler);
  }

  /**
   * @private
   * Builds a controller object
   *
   * @param {ZFCPControllerProxy} proxy
   * @returns {ZFCPController}
   *
   * @typedef {object} ZFCPController
   * @property {string} id
   * @property {boolean} active
   * @property {boolean} lunScan
   * @property {string} channel
   */
  buildController(proxy) {
    return {
      id: dbusBasename(proxy.path),
      active: proxy.Active,
      lunScan: proxy.LUNScan,
      channel: proxy.Channel
    };
  }

  /**
   * @private
   * Builds a disk object
   *
   * @param {ZFCPDiskProxy} proxy
   * @returns {ZFCPDisk}
   *
   * @typedef {object} ZFCPDiskProxy
   * @property {string} path
   * @property {string} Name
   * @property {string} Channel
   * @property {string} WWPN
   * @property {string} LUN
   *
   * @typedef {object} ZFCPDisk
   * @property {string} id
   * @property {string} name
   * @property {string} channel
   * @property {string} wwpn
   * @property {string} lun
   */
  buildDisk(proxy) {
    return {
      id: dbusBasename(proxy.path),
      name: proxy.Name,
      channel: proxy.Channel,
      wwpn: proxy.WWPN,
      lun: proxy.LUN
    };
  }

  /**
   * @private
   * Builds the D-Bus path for the given zFCP controller
   *
   * @param {ZFCPController} controller
   * @returns {string}
   */
  controllerPath(controller) {
    return ZFCP_CONTROLLERS_NAMESPACE + "/" + controller.id;
  }
}

/**
 * Class providing an API for managing iSCSI through D-Bus
 */
class ISCSIManager {
  /**
   * @param {string} service - D-Bus service name
   * @param {string} address - D-Bus address
   */
  constructor(service, address) {
    this.service = service;
    this.address = address;
    this.proxies = {};
  }

  /**
   * @return {DBusClient} client
   */
  client() {
    // return this.assigned_client;
    if (!this._client) {
      this._client = new DBusClient(this.service, this.address);
    }

    return this._client;
  }

  async getInitiatorIbft() {
    const proxy = await this.iscsiInitiatorProxy();
    return proxy.IBFT;
  }

  /**
   * Gets the iSCSI initiator name
   *
   * @returns {Promise<string>}
   */
  async getInitiatorName() {
    const proxy = await this.iscsiInitiatorProxy();
    return proxy.InitiatorName;
  }

  /**
   * Sets the iSCSI initiator name
   *
   * @param {string} value
   */
  async setInitiatorName(value) {
    const proxy = await this.iscsiInitiatorProxy();
    proxy.InitiatorName = value;
  }

  /**
   * Gets the list of exported iSCSI nodes
   *
   * @returns {Promise<ISCSINode[]>}
   *
   * @typedef {object} ISCSINode
   * @property {string} id
   * @property {string} target
   * @property {string} address
   * @property {number} port
   * @property {string} interface
   * @property {boolean} ibft
   * @property {boolean} connected
   * @property {string} startup
   */
  async getNodes() {
    const proxy = await this.iscsiNodesProxy();
    return Object.values(proxy).map(this.buildNode);
  }

  /**
   * Performs an iSCSI discovery
   *
   * @param {string} address - IP address of the iSCSI server
   * @param {number} port - Port of the iSCSI server
   * @param {DiscoverOptions} [options]
   *
   * @typedef {object} DiscoverOptions
   * @property {string} [username] - Username for authentication by target
   * @property {string} [password] - Password for authentication by target
   * @property {string} [reverseUsername] - Username for authentication by initiator
   * @property {string} [reversePassword] - Password for authentication by initiator
   *
   * @returns {Promise<number>} 0 on success, 1 on failure
   */
  async discover(address, port, options = {}) {
    const auth = removeUndefinedCockpitProperties({
      Username: { t: "s", v: options.username },
      Password: { t: "s", v: options.password },
      ReverseUsername: { t: "s", v: options.reverseUsername },
      ReversePassword: { t: "s", v: options.reversePassword }
    });

    const proxy = await this.iscsiInitiatorProxy();
    return proxy.Discover(address, port, auth);
  }

  /**
   * Sets the startup status of the connection
   *
   * @param {ISCSINode} node
   * @param {String} startup
   */
  async setStartup(node, startup) {
    const path = this.nodePath(node);

    const proxy = await this.client().proxy(ISCSI_NODE_IFACE, path);
    proxy.Startup = startup;
  }

  /**
   * Deletes the given iSCSI node
   *
   * @param {ISCSINode} node
   * @returns {Promise<number>} 0 on success, 1 on failure if the given path is not exported, 2 on
   *  failure because any other reason.
   */
  async delete(node) {
    const path = this.nodePath(node);

    const proxy = await this.iscsiInitiatorProxy();
    return proxy.Delete(path);
  }

  /**
   * Creates an iSCSI session
   *
   * @param {ISCSINode} node
   * @param {LoginOptions} options
   *
   * @typedef {object} LoginOptions
   * @property {string} [username] - Username for authentication by target
   * @property {string} [password] - Password for authentication by target
   * @property {string} [reverseUsername] - Username for authentication by initiator
   * @property {string} [reversePassword] - Password for authentication by initiator
   * @property {string} [startup] - Startup status for the session
   *
   * @returns {Promise<number>} 0 on success, 1 on failure if the given startup value is not
   *  valid, and 2 on failure because any other reason
   */
  async login(node, options = {}) {
    const path = this.nodePath(node);

    const dbusOptions = removeUndefinedCockpitProperties({
      Username: { t: "s", v: options.username },
      Password: { t: "s", v: options.password },
      ReverseUsername: { t: "s", v: options.reverseUsername },
      ReversePassword: { t: "s", v: options.reversePassword },
      Startup: { t: "s", v: options.startup }
    });

    const proxy = await this.client().proxy(ISCSI_NODE_IFACE, path);
    return proxy.Login(dbusOptions);
  }

  /**
   * Closes an iSCSI session
   *
   * @param {ISCSINode} node
   * @returns {Promise<number>} 0 on success, 1 on failure
   */
  async logout(node) {
    const path = this.nodePath(node);
    // const iscsiNode = new ISCSINodeObject(this.client, path);
    // return await iscsiNode.iface.logout();
    const proxy = await this.client().proxy(ISCSI_NODE_IFACE, path);
    return proxy.Logout();
  }

  onInitiatorChanged(handler) {
    return this.client().onObjectChanged(STORAGE_OBJECT, ISCSI_INITIATOR_IFACE, (changes) => {
      const data = {
        name: changes.InitiatorName?.v,
        ibft: changes.IBFT?.v
      };

      const filtered = Object.entries(data).filter(([, v]) => v !== undefined);
      return handler(Object.fromEntries(filtered));
    });
  }

  async onNodeAdded(handler) {
    const proxy = await this.iscsiNodesProxy();
    proxy.addEventListener("added", (_, proxy) => handler(this.buildNode(proxy)));
  }

  async onNodeChanged(handler) {
    const proxy = await this.iscsiNodesProxy();
    proxy.addEventListener("changed", (_, proxy) => handler(this.buildNode(proxy)));
  }

  async onNodeRemoved(handler) {
    const proxy = await this.iscsiNodesProxy();
    proxy.addEventListener("removed", (_, proxy) => handler(this.buildNode(proxy)));
  }

  buildNode(proxy) {
    const id = path => path.split("/").slice(-1)[0];

    return {
      id: id(proxy.path),
      target: proxy.Target,
      address: proxy.Address,
      port: proxy.Port,
      interface: proxy.Interface,
      ibft: proxy.IBFT,
      connected: proxy.Connected,
      startup: proxy.Startup
    };
  }

  /**
   * @private
   * Proxy for org.opensuse.Agama.Storage1.ISCSI.Initiator iface
   *
   * @returns {Promise<object>}
   */
  async iscsiInitiatorProxy() {
    if (!this.proxies.iscsiInitiator) {
      this.proxies.iscsiInitiator = await this.client().proxy(ISCSI_INITIATOR_IFACE, STORAGE_OBJECT);
    }

    return this.proxies.iscsiInitiator;
  }

  /**
   * @private
   * Proxy for objects implementing org.opensuse.Agama.Storage1.ISCSI.Node iface
   *
   * @note The ISCSI nodes are dynamically exported.
   *
   * @returns {Promise<object>}
   */
  async iscsiNodesProxy() {
    if (!this.proxies.iscsiNodes)
      this.proxies.iscsiNodes = await this.client().proxies(ISCSI_NODE_IFACE, ISCSI_NODES_NAMESPACE);

    return this.proxies.iscsiNodes;
  }

  /**
   * @private
   * Builds the D-Bus path for the given iSCSI node
   *
   * @param {ISCSINode} node
   * @returns {string}
   */
  nodePath(node) {
    return ISCSI_NODES_NAMESPACE + "/" + node.id;
  }
}

/**
 * Storage base client
 *
 * @ignore
 */
class StorageBaseClient {
  static SERVICE = "org.opensuse.Agama.Storage1";

  /**
   * @param {import("./http").HTTPClient} client - HTTP client.
   */
  constructor(client = undefined) {
    this.client = client;
    this.system = new DevicesManager(this.client, "system");
    this.staging = new DevicesManager(this.client, "staging");
    this.proposal = new ProposalManager(this.client, this.system);
    this.iscsi = new ISCSIManager(StorageBaseClient.SERVICE, client);
    this.dasd = new DASDManager(StorageBaseClient.SERVICE, client);
    this.zfcp = new ZFCPManager(StorageBaseClient.SERVICE, client);
  }

  /**
   * Probes the system
   */
  async probe() {
    const proxy = await this.proxies.storage;
    return proxy.Probe();
  }

  /**
   * Whether the system is in a deprecated status
   *
   * @returns {Promise<boolean>}
   */
  async isDeprecated() {
    const response = await this.client.get("/storage/devices/dirty");
    if (!response.ok) {
      console.log("Failed to get storage devices dirty: ", response);
    }
    return response.json();
  }

  /**
   * Runs a handler function when the system becomes deprecated
   *
   * @callback handlerFn
   * @return {void}
   *
   * @param {handlerFn} handler
   */
  onDeprecate(handler) {
    return this.client.onEvent("DevicesDirty", ({ value }) => {
      if (value) {
        handler();
      }
    });
  }
}

/**
 * Allows interacting with the storage settings
 */
class StorageClient extends WithIssues(
  WithProgress(
    WithStatus(StorageBaseClient, "/storage/status", STORAGE_OBJECT), "/storage/progress", STORAGE_OBJECT
  ), "/storage/issues", STORAGE_OBJECT
) { }

export { StorageClient, EncryptionMethods };<|MERGE_RESOLUTION|>--- conflicted
+++ resolved
@@ -245,180 +245,11 @@
    * @returns {Promise<StorageDevice[]>}
    */
   async getDevices() {
-<<<<<<< HEAD
     const response = await this.client.get(`/storage/devices/${this.rootPath}`);
     if (!response.ok) {
       console.log("Failed to get storage devices: ", response);
     }
     return response.json();
-=======
-    /** @type {(path: string, dbusDevices: object[]) => StorageDevice} */
-    const buildDevice = (path, dbusDevices) => {
-      /** @type {(device: StorageDevice, deviceProperties: object) => void} */
-      const addDeviceProperties = (device, deviceProperties) => {
-        device.sid = deviceProperties.SID.v;
-        device.name = deviceProperties.Name.v;
-        device.description = deviceProperties.Description.v;
-      };
-
-      /** @type {(device: StorageDevice, driveProperties: object) => void} */
-      const addDriveProperties = (device, driveProperties) => {
-        device.isDrive = true;
-        device.type = driveProperties.Type.v;
-        device.vendor = driveProperties.Vendor.v;
-        device.model = driveProperties.Model.v;
-        device.driver = driveProperties.Driver.v;
-        device.bus = driveProperties.Bus.v;
-        device.busId = driveProperties.BusId.v;
-        device.transport = driveProperties.Transport.v;
-        device.sdCard = driveProperties.Info.v.SDCard.v;
-        device.dellBOSS = driveProperties.Info.v.DellBOSS.v;
-      };
-
-      /** @type {(device: StorageDevice, raidProperties: object) => void} */
-      const addRAIDProperties = (device, raidProperties) => {
-        device.devices = raidProperties.Devices.v.map(d => buildDevice(d, dbusDevices));
-      };
-
-      /** @type {(device: StorageDevice, multipathProperties: object) => void} */
-      const addMultipathProperties = (device, multipathProperties) => {
-        device.wires = multipathProperties.Wires.v.map(d => buildDevice(d, dbusDevices));
-      };
-
-      /** @type {(device: StorageDevice, mdProperties: object) => void} */
-      const addMDProperties = (device, mdProperties) => {
-        device.type = "md";
-        device.level = mdProperties.Level.v;
-        device.uuid = mdProperties.UUID.v;
-        device.devices = mdProperties.Devices.v.map(d => buildDevice(d, dbusDevices));
-      };
-
-      /** @type {(device: StorageDevice, blockProperties: object) => void} */
-      const addBlockProperties = (device, blockProperties) => {
-        device.active = blockProperties.Active.v;
-        device.encrypted = blockProperties.Encrypted.v;
-        device.start = blockProperties.Start.v;
-        device.size = blockProperties.Size.v;
-        device.recoverableSize = blockProperties.RecoverableSize.v;
-        device.systems = blockProperties.Systems.v;
-        device.udevIds = blockProperties.UdevIds.v;
-        device.udevPaths = blockProperties.UdevPaths.v;
-      };
-
-      /** @type {(device: StorageDevice, partitionProperties: object) => void} */
-      const addPartitionProperties = (device, partitionProperties) => {
-        device.type = "partition";
-        device.isEFI = partitionProperties.EFI.v;
-      };
-
-      /** @type {(device: StorageDevice, lvmVgProperties: object) => void} */
-      const addLvmVgProperties = (device, lvmVgProperties) => {
-        device.type = "lvmVg";
-        device.size = lvmVgProperties.Size.v;
-        device.physicalVolumes = lvmVgProperties.PhysicalVolumes.v.map(d => buildDevice(d, dbusDevices));
-        device.logicalVolumes = lvmVgProperties.LogicalVolumes.v.map(d => buildDevice(d, dbusDevices));
-      };
-
-      /** @type {(device: StorageDevice) => void} */
-      const addLvmLvProperties = (device) => {
-        device.type = "lvmLv";
-      };
-
-      /** @type {(device: StorageDevice, ptableProperties: object) => void} */
-      const addPtableProperties = (device, ptableProperties) => {
-        const buildPartitionSlot = ([start, size]) => ({ start, size });
-        const partitions = ptableProperties.Partitions.v.map(p => buildDevice(p, dbusDevices));
-        device.partitionTable = {
-          type: ptableProperties.Type.v,
-          partitions,
-          unpartitionedSize: device.size - partitions.reduce((s, p) => s + p.size, 0),
-          unusedSlots: ptableProperties.UnusedSlots.v.map(buildPartitionSlot)
-        };
-      };
-
-      /** @type {(device: StorageDevice, filesystemProperties: object) => void} */
-      const addFilesystemProperties = (device, filesystemProperties) => {
-        const buildMountPath = path => path.length > 0 ? path : undefined;
-        const buildLabel = label => label.length > 0 ? label : undefined;
-        device.filesystem = {
-          sid: filesystemProperties.SID.v,
-          type: filesystemProperties.Type.v,
-          mountPath: buildMountPath(filesystemProperties.MountPath.v),
-          label: buildLabel(filesystemProperties.Label.v)
-        };
-      };
-
-      /** @type {(device: StorageDevice, componentProperties: object) => void} */
-      const addComponentProperties = (device, componentProperties) => {
-        device.component = {
-          type: componentProperties.Type.v,
-          deviceNames: componentProperties.DeviceNames.v
-        };
-      };
-
-      /** @type {StorageDevice} */
-      const device = {
-        sid: Number(path.split("/").pop()),
-        name: "",
-        description: "",
-        isDrive: false,
-        type: ""
-      };
-
-      const dbusDevice = dbusDevices[path];
-      if (!dbusDevice) return device;
-
-      const deviceProperties = dbusDevice["org.opensuse.Agama.Storage1.Device"];
-      if (deviceProperties !== undefined) addDeviceProperties(device, deviceProperties);
-
-      const driveProperties = dbusDevice["org.opensuse.Agama.Storage1.Drive"];
-      if (driveProperties !== undefined) addDriveProperties(device, driveProperties);
-
-      const raidProperties = dbusDevice["org.opensuse.Agama.Storage1.RAID"];
-      if (raidProperties !== undefined) addRAIDProperties(device, raidProperties);
-
-      const multipathProperties = dbusDevice["org.opensuse.Agama.Storage1.Multipath"];
-      if (multipathProperties !== undefined) addMultipathProperties(device, multipathProperties);
-
-      const mdProperties = dbusDevice["org.opensuse.Agama.Storage1.MD"];
-      if (mdProperties !== undefined) addMDProperties(device, mdProperties);
-
-      const blockProperties = dbusDevice["org.opensuse.Agama.Storage1.Block"];
-      if (blockProperties !== undefined) addBlockProperties(device, blockProperties);
-
-      const partitionProperties = dbusDevice["org.opensuse.Agama.Storage1.Partition"];
-      if (partitionProperties !== undefined) addPartitionProperties(device, partitionProperties);
-
-      const lvmVgProperties = dbusDevice["org.opensuse.Agama.Storage1.LVM.VolumeGroup"];
-      if (lvmVgProperties !== undefined) addLvmVgProperties(device, lvmVgProperties);
-
-      const lvmLvProperties = dbusDevice["org.opensuse.Agama.Storage1.LVM.LogicalVolume"];
-      if (lvmLvProperties !== undefined) addLvmLvProperties(device);
-
-      const ptableProperties = dbusDevice["org.opensuse.Agama.Storage1.PartitionTable"];
-      if (ptableProperties !== undefined) addPtableProperties(device, ptableProperties);
-
-      const filesystemProperties = dbusDevice["org.opensuse.Agama.Storage1.Filesystem"];
-      if (filesystemProperties !== undefined) addFilesystemProperties(device, filesystemProperties);
-
-      const componentProperties = dbusDevice["org.opensuse.Agama.Storage1.Component"];
-      if (componentProperties !== undefined) addComponentProperties(device, componentProperties);
-
-      return device;
-    };
-
-    const managedObjects = await this.client.call(
-      STORAGE_OBJECT,
-      "org.freedesktop.DBus.ObjectManager",
-      "GetManagedObjects",
-      null
-    );
-
-    const dbusObjects = managedObjects.shift();
-    const systemPaths = Object.keys(dbusObjects).filter(k => k.startsWith(this.rootPath));
-
-    return systemPaths.map(p => buildDevice(p, dbusObjects));
->>>>>>> 3353513b
   }
 }
 
@@ -528,7 +359,6 @@
    * @returns {Promise<Volume>}
    */
   async defaultVolume(mountPath) {
-<<<<<<< HEAD
     const param = encodeURIComponent(mountPath);
     const response = await this.client.get(`/storage/product/volume_for?mount_path=${param}`);
     if (!response.ok) {
@@ -536,12 +366,11 @@
     }
 
     return response.json();
-=======
-    const proxy = await this.proxies.proposalCalculator;
-    const systemDevices = await this.system.getDevices();
-    const productMountPoints = await this.getProductMountPoints();
-    return this.buildVolume(await proxy.DefaultVolume(mountPath), systemDevices, productMountPoints);
->>>>>>> 3353513b
+// TODO: change from master
+//    const proxy = await this.proxies.proposalCalculator;
+//    const systemDevices = await this.system.getDevices();
+//    const productMountPoints = await this.getProductMountPoints();
+//    return this.buildVolume(await proxy.DefaultVolume(mountPath), systemDevices, productMountPoints);
   }
 
   /**
