--- conflicted
+++ resolved
@@ -304,12 +304,16 @@
         <h2>{_("Storage")}</h2>
       </Page.Header>
       <Page.MainContent>
-<<<<<<< HEAD
         {
           state.loading
             ? <LoadingBackdrop />
             : (
               <Grid hasGutter>
+                <GridItem sm={12}>
+                  <ProposalTransactionalInfo
+                    settings={state.settings}
+                  />
+                </GridItem>
                 <GridItem sm={12} xl={6}>
                   <ProposalSettingsSection
                     availableDevices={state.availableDevices}
@@ -353,36 +357,6 @@
               </Grid>
             )
         }
-=======
-        <Grid hasGutter>
-          <GridItem sm={12}>
-            <ProposalTransactionalInfo
-              settings={state.settings}
-            />
-          </GridItem>
-          <GridItem sm={12} xl={6}>
-            <ProposalSettingsSection
-              availableDevices={state.availableDevices}
-              volumeDevices={state.volumeDevices}
-              encryptionMethods={state.encryptionMethods}
-              volumeTemplates={state.volumeTemplates}
-              settings={state.settings}
-              onChange={changeSettings}
-              isLoading={state.loading}
-              changing={state.changing}
-            />
-          </GridItem>
-          <GridItem sm={12} xl={6}>
-            <ProposalResultSection
-              system={state.system}
-              staging={state.staging}
-              actions={state.actions}
-              errors={state.errors}
-              isLoading={state.loading}
-            />
-          </GridItem>
-        </Grid>
->>>>>>> 7f641e4b
       </Page.MainContent>
     </>
   );
