.justify-between {
  justify-content: space-between;
}

// Sadly, Firefox does not support :has pseudo-selector yet.
// See @components/layout/Center documentation.
//
// main:has(.vertically-centered) {
//   display: grid;
//   place-items: center;
//   block-size: 100%;
// }

//.content-block-centered {
.vertically-centered {
  display: grid;
  place-items: center;
  block-size: 100%;
  inline-size: 100%;
}

.horizontally-centered {
  inline-size: 100%;
  margin-inline: 0 auto;
  text-align: center;
}

.title {
  font-size: var(--fs-large);
  font-weight: var(--fw-bold);
}

.bold {
  font-weight: bold;
}

// Utility classes for sizing icons
.icon-xxxs {
  block-size: var(--icon-size-xxxs);
  inline-size: var(--icon-size-xxxs);
}

.icon-xxs {
  block-size: var(--icon-size-xxs);
  inline-size: var(--icon-size-xxs);
}

.icon-xs {
  block-size: var(--icon-size-xs);
  inline-size: var(--icon-size-xs);
}

.icon-s {
  block-size: var(--icon-size-s);
  inline-size: var(--icon-size-s);
}

.icon-xxxl {
  block-size: var(--icon-size-xxxl);
  inline-size: var(--icon-size-xxxl);
}

.color-warn {
  color: var(--color-warn);
}

.color-success {
  color: var(--color-success);
}

.full-width {
  inline-size: 100%;
}

.full-size {
  width: 100%;
  height: 100%;
}

.transform-on-hover {
  transition: all 0.2s ease-in-out;

  &:hover {
    transform: scale(1.4);
    color: var(--color-primary-darkest);
  }
}

.gradient-border-bottom {
  border-bottom: 1px solid #efefef;
  border-image: linear-gradient(
    var(--gradient-border-angle),
    var(--gradient-border-start-color),
    var(--gradient-border-end-color)
  ) 1;
}

.visually-hidden {
  border: 0;
  clip: rect(0 0 0 0);
  height: auto;
  margin: 0;
  overflow: hidden;
  padding: 0;
  position: absolute;
  width: 1px;
  white-space: nowrap;
}

.shadow {
  box-shadow: 0 0 10px 0 var(--color-gray-darker);
}

.top-shadow {
  box-shadow: 0 5px 10px 0 var(--color-gray-darker);
}

.bottom-shadow {
  box-shadow: 0 -3px 10px 0 var(--color-gray-darker);
}

.plain-control {
  position: relative;
  background: none;
  border: none;
}

.plain-button {
  border: none;
  background: none;
  color: inherit;
  font: inherit;
  padding: 0;
}

.p-0 {
  padding: 0;
}

.no-stack-gutter {
  --stack-gutter: 0;
}

.large {
  /** block-size fallbacks **/
  height: 95dvh;
  width: 95dvw;
  max-width: calc(var(--ui-max-inline-size) + var(--spacer-large));
  /** END block-size fallbacks **/
  block-size: 95dvh;
  inline-size: 95dvw;
  max-inline-size: calc(var(--ui-max-inline-size) + var(--spacer-large))
}

<<<<<<< HEAD
.cursor-pointer {
  cursor: pointer;
}

@keyframes fadeHighlight {
  from {
      background-color: var(--color-primary-lighter);
  }

  to {
      background-color: transparent;
  }
}

.highlighted {
  animation: fadeHighlight 2s ease forwards;
}

.warning-icon {
  svg {
    fill: var(--warning-icon-color);
  }
=======
.height-75 {
  height: 75dvh;
}

// FIXME: drop as soon as Tip component gets rethought / refactored
.label-tip .pf-v5-c-label__text {
  display: flex;
  gap: var(--spacer-smaller);
>>>>>>> a1c7f330
}<|MERGE_RESOLUTION|>--- conflicted
+++ resolved
@@ -152,9 +152,14 @@
   max-inline-size: calc(var(--ui-max-inline-size) + var(--spacer-large))
 }
 
-<<<<<<< HEAD
-.cursor-pointer {
-  cursor: pointer;
+.height-75 {
+  height: 75dvh;
+}
+
+// FIXME: drop as soon as Tip component gets rethought / refactored
+.label-tip .pf-v5-c-label__text {
+  display: flex;
+  gap: var(--spacer-smaller);
 }
 
 @keyframes fadeHighlight {
@@ -175,14 +180,4 @@
   svg {
     fill: var(--warning-icon-color);
   }
-=======
-.height-75 {
-  height: 75dvh;
-}
-
-// FIXME: drop as soon as Tip component gets rethought / refactored
-.label-tip .pf-v5-c-label__text {
-  display: flex;
-  gap: var(--spacer-smaller);
->>>>>>> a1c7f330
 }