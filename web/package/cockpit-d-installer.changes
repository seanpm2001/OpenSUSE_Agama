--- conflicted
+++ resolved
@@ -1,15 +1,14 @@
 -------------------------------------------------------------------
-<<<<<<< HEAD
-Tue Jan 10 11:06:23 UTC 2023 - Josef Reidinger <jreidinger@suse.com>
+Thu Jan 12 16:23:54 UTC 2023 - Josef Reidinger <jreidinger@suse.com>
 
 - Implement validation of software proposal to early detect
   issues in software selection (gh#yast/d-installer#381)
-=======
+
+-------------------------------------------------------------------
 Wed Jan 11 20:37:26 UTC 2023 - David Diaz <dgonzalez@suse.com>
 
 - Testing: use a mocking function to make mocked components
   consistent across the test suite (gh#yast/d-installer#392).
->>>>>>> 1cad583d
 
 -------------------------------------------------------------------
 Wed Jan 11 11:54:29 UTC 2023 - David Diaz <dgonzalez@suse.com>
