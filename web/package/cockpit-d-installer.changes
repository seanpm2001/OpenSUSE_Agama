-------------------------------------------------------------------
<<<<<<< HEAD
Mon Jan  2 12:53:50 UTC 2023 - David Diaz <dgonzalez@suse.com>

- Add missing favicon (gh#yast/d-installer#387).
=======
Mon Jan  2 11:46:37 UTC 2023 - Knut Anderssen <kanderssen@suse.com>

- Do not show the link to configure wifi networks when there are no
  wifi devices and also inform the user when no network connection
  was detected (gh#yast/d-installer#323).
- Version 0.6.3
>>>>>>> b9d549b0

-------------------------------------------------------------------
Mon Jan  2 10:03:18 UTC 2023 - David Diaz <dgonzalez@suse.com>

- Ensure custom fonts are including in the build
  (gh#yast/d-installer#385).

-------------------------------------------------------------------
Fri Dec 30 11:56:46 UTC 2022 - David Diaz <dgonzalez@suse.com>

- Switch to Material Symbols icon set and refactor how icons
  are imported (gh#yast/d-installer#383).

-------------------------------------------------------------------
Thu Dec 15 10:14:22 UTC 2022 - Knut Anderssen <kanderssen@suse.com>

- Do not show the link to configure wifi networks when wireless is
  not enabled (gh#yast/d-installer#323).
- Version 0.6.2

-------------------------------------------------------------------
Thu Dec 15 08:55:02 UTC 2022 - Imobach Gonzalez Sosa <igonzalezsosa@suse.com>

- Display questions during the software installation (related to
  gh#yast/d-installer#369).
- Update to version 0.6.1

-------------------------------------------------------------------
Mon Dec  5 13:18:37 UTC 2022 - Imobach Gonzalez Sosa <igonzalezsosa@suse.com>

- Update to version 0.6.0

-------------------------------------------------------------------
Fri Dec  2 15:46:46 UTC 2022 - Imobach Gonzalez Sosa <igonzalezsosa@suse.com>

- Add support for password confirmation
  (related to gh#yast/d-installer#297)

-------------------------------------------------------------------
Fri Dec  2 13:41:41 UTC 2022 - José Iván López González <jlopez@suse.com>

- Add new UI for storage proposal offering LVM and encyption
  options (gh#yast/d-installer#321).

-------------------------------------------------------------------
Fri Dec 2 10:48:14 UTC 2022 - Josef Reidinger <jreidinger@suse.cz>

- Add support for adapting the configuration depending on the
  architecture (gh#yast/d-installer#339)

-------------------------------------------------------------------
Wed Nov 30 08:16:42 UTC 2022 - Knut Alejandro Anderssen González <kanderssen@suse.de>

- Add validation for the first user creation (gh#yast/d-installer#337)

-------------------------------------------------------------------
Fri Nov 18 16:27:26 UTC 2022 - Imobach Gonzalez Sosa <igonzalezsosa@suse.com>

- Update to version 0.5.0:
  * Add support for basic network configuration, based on
    NetworkManager (gh#yast/d-installer#260, gh#yast/d-installer#292).
  * Improve the usability of the LUKS activation dialog
    (gh#yast/d-installer#253).
  * Prevent starting the installation with incomplete or wrong
    configuration (gh#yast/d-installer#299).

-------------------------------------------------------------------
Thu Jul 28 08:17:06 UTC 2022 - Imobach Gonzalez Sosa <igonzalezsosa@suse.com>

- Update to version 0.4.2:
  * Connect to the org.opensuse.DInstaller.Language service
    (related to gh#yast/d-installer#240).

-------------------------------------------------------------------
Tue Jul 26 10:04:53 UTC 2022 - Imobach Gonzalez Sosa <igonzalezsosa@suse.com>

- Update to version 0.4.1:
  * Fix several user interface-related issues (gh#yast/d-installer#230):
    - Avoid reloading the page when pushing the enter key.
    - Always display the D-Bus error page when the connection gets
      broken. Reload the UI again when the D-Bus connection is
      working again.
    - Update the product selection page when the product is
      modified in background (e.g., using the CLI).
    - Update the first user settings when they are changed in
      background.
    - Refresh the storage section when the settings are modified
      in background.
    - If the storage proposal fails, display the error even after
      reloading the page.

-------------------------------------------------------------------
Fri Jul 15 07:32:48 UTC 2022 - Imobach Gonzalez Sosa <igonzalezsosa@suse.com>

- Update to version 0.4:
  * Support for installing multiple products
    (gh#yast/d-installer#211).
  * Adapt to the new status/progress reporting API
    (gh#yast/d-installer#219).
  * Add a better layout mechanism (gh#yast/d-installer#216).

-------------------------------------------------------------------
Mon Jun 13 10:10:03 UTC 2022 - Imobach Gonzalez Sosa <igonzalezsosa@suse.com>

- Update to version 0.3:
  * Refresh the web UI when a selected option changes (e.g., through
    the CLI) (gh#yast/d-installer#180).
  * Remove the "Restart Installation" button
    (gh#yast/d-installer#167 and gh#yast/d-installer#174).
  * Add a task to generate the JSDoc-based documentation
    (gh#yast/d-installer#186 and gh#yast/d-installer#191).

-------------------------------------------------------------------
Tue May 17 10:58:51 UTC 2022 - Imobach Gonzalez Sosa <igonzalezsosa@suse.com>

- Update to version 0.2:
  * Turn the web UI into a Cockpit module (gh#yast/d-installer#127)
    and drop the authentication code (gh#yast/d-installer#128).
  * Add basic storage devices activation (gh#yast/d-installer#150).
  * Fix the behavior of the language selector
    (gh#yast/d-installer#125).
  * Add an installation confirmation dialog
    (gh#yast/d-installer#118) and a reboot button
    (gh#yast/d-installer#114).

-------------------------------------------------------------------
Wed Mar 30 07:06:23 UTC 2022 - Imobach Gonzalez Sosa <igonzalezsosa@suse.com>

- First release (version 0.1):
  * Allow setting the language, selecting a product, choosing a disk to
    install into, setting the root authentication mechanism and creating
    a first user.
  * Report installation progress.
  * Communication with D-Bus through Cockpit's infrastructure.<|MERGE_RESOLUTION|>--- conflicted
+++ resolved
@@ -1,16 +1,15 @@
 -------------------------------------------------------------------
-<<<<<<< HEAD
 Mon Jan  2 12:53:50 UTC 2023 - David Diaz <dgonzalez@suse.com>
 
 - Add missing favicon (gh#yast/d-installer#387).
-=======
+
+-------------------------------------------------------------------
 Mon Jan  2 11:46:37 UTC 2023 - Knut Anderssen <kanderssen@suse.com>
 
 - Do not show the link to configure wifi networks when there are no
   wifi devices and also inform the user when no network connection
   was detected (gh#yast/d-installer#323).
 - Version 0.6.3
->>>>>>> b9d549b0
 
 -------------------------------------------------------------------
 Mon Jan  2 10:03:18 UTC 2023 - David Diaz <dgonzalez@suse.com>
