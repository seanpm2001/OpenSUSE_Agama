-------------------------------------------------------------------
<<<<<<< HEAD
Tue Jun 25 15:17:54 UTC 2024 - Imobach Gonzalez Sosa <igonzalezsosa@suse.com>

- Use the new SetLocale D-Bus method to change the language and the
  keyboard layout (gh#openSUSE/agama#1375).
- Move the "Download logs" to the sidebar (gh#openSUSE/agama#1375).
- Improve the behavior when changing the installer language
  (gh#openSUSE/agama#1375, gh#openSUSE/agama#1235).
=======
Wed Jun 26 07:52:22 UTC 2024 - David Diaz <dgonzalez@suse.com>

- Do not crash when trying to render affected systems by deletion
  actions (gh#openSUSE/agama#1380).
>>>>>>> dbf104e9

-------------------------------------------------------------------
Tue Jun 25 15:05:05 UTC 2024 - David Diaz <dgonzalez@suse.com>

- Integrate actions with space policy in storage proposal page
  (gh#openSUSE/agama#1354).

-------------------------------------------------------------------
Fri Jun 21 14:32:11 UTC 2024 - Imobach Gonzalez Sosa <igonzalezsosa@suse.com>

- Avoid connection attempts when the user is not logged in
  (gh#openSUSE/agama#1366).

-------------------------------------------------------------------
Thu Jun 20 05:33:29 UTC 2024 - Imobach Gonzalez Sosa <igonzalezsosa@suse.com>

- Adapt the installation progress screen to look like the
  product selection one (gh#openSUSE/agama#1356).

-------------------------------------------------------------------
Fri Jun 14 13:55:27 UTC 2024 - David Diaz <dgonzalez@suse.com>

- Do not render the overview page when selecting a product
  (gh#openSUSE/agama#1331).

-------------------------------------------------------------------
Fri Jun 14 07:37:58 UTC 2024 - David Diaz <dgonzalez@suse.com>

- Do not redirect to login page until really needed
  (gh#openSUSE/agama#1340).

-------------------------------------------------------------------
Fri Jun 14 05:34:52 UTC 2024 - Imobach Gonzalez Sosa <igonzalezsosa@suse.com>

- Do not redirect to the products selection page again after
  selecting a product (gh#openSUSE/agama#1334).

-------------------------------------------------------------------
Thu Jun 13 10:52:22 UTC 2024 - David Diaz <dgonzalez@suse.com>

- Remake the user interface to follow a streamlined approach
  (gh#openSUSE/agama#1202).

-------------------------------------------------------------------
Thu Jun  6 07:43:50 UTC 2024 - Knut Anderssen <kanderssen@suse.com>

- Try to reconnect silently when the WebSocket is closed displaying
  a page error if it is not possible (gh#openSUSE/agama#1254).
- Display a different login error message depending on the request
  response (gh#openSUSE/agama#1274).

-------------------------------------------------------------------
Thu May 23 07:28:44 UTC 2024 - Josef Reidinger <jreidinger@suse.com>

- Fix showing count in pattern search and also improve visuals
  when there are no matching text (gh#openSUSE/agama#1248)

-------------------------------------------------------------------
Wed May 22 14:26:18 UTC 2024 - Josef Reidinger <jreidinger@suse.com>

- Fix disappeared search box when no pattern match search expression
  (gh#openSUSE/agama#1241)

-------------------------------------------------------------------
Fri May 17 09:52:26 UTC 2024 - Imobach Gonzalez Sosa <igonzalezsosa@suse.com>

- Version 8

-------------------------------------------------------------------
Thu May 16 12:48:27 UTC 2024 - Knut Anderssen <kanderssen@suse.com>

- Fix the download logs action in the web UI and drop the broken
  actions show logs and show terminal (gh#openSUSE/agama#1216).

-------------------------------------------------------------------
Tue May 14 12:24:23 UTC 2024 - José Iván López González <jlopez@suse.com>

- Make storage UI work again when there are no devices
  (gh#openSUSE/agama#1203).

-------------------------------------------------------------------
Tue May 14 11:17:45 UTC 2024 - Imobach Gonzalez Sosa <igonzalezsosa@suse.com>

- Fix DELETE and PATCH calls in the HTTPClient
  (gh#openSUSE/agama#1204).

-------------------------------------------------------------------
Mon May 13 09:01:29 UTC 2024 - Imobach Gonzalez Sosa <igonzalezsosa@suse.com>

- Adapt the iSCSI UI to use the new HTTP API instead of D-Bus
  (gh#openSUSE/agama#1187).

-------------------------------------------------------------------
Mon May 13 08:45:57 UTC 2024 - José Iván López González <jlopez@suse.com>

- Adapt the storage UI to use the HTTP API instead of D-Bus
  (gh#openSUSE/agama#1175).

-------------------------------------------------------------------
Mon May  6 05:41:15 UTC 2024 - Imobach Gonzalez Sosa <igonzalezsosa@suse.com>

- Adapt to the new HTTP/JSON API:
  - Authentication (gh#openSUSE/agama#1080).
  - Localization (gh#openSUSE/agama#1094).
  - Networking (gh#openSUSE/agama#1116).
  - Software (gh#openSUSE/agama#1094 and gh#openSUSE/agama#1112).
  - Manager service (gh#openSUSE/agama#1132).
  - Questions (gh#openSUSE/agama#1132).
  - Progress interface (gh#openSUSE/agama#1103).
  - Issues interface (gh#openSUSE/agama#1100).
  - Product registration (gh#openSUSE/agama#1146).
  - Users (gh#openSUSE/agama#1117).
- Adapt webpack to work with the new architecture
  (gh#openSUSE/agama#1061, gh#openSUSE/agama#1074 and
  gh#openSUSE/agama#1130).

-------------------------------------------------------------------
Fri May  3 09:45:36 UTC 2024 - José Iván López González <jlopez@suse.com>

- Allow reusing an existing device or file system
  (gh#openSUSE/agama#1165).

-------------------------------------------------------------------
Thu May 02 11:07:23 UTC 2024 - Balsa Asanovic <balsaasanovic95@gmail.com>

- Added keyboard support for navigating dropdown
  of suggested usernames. (gh#openSUSE/agama#1122).

-------------------------------------------------------------------
Thu Apr 25 15:04:05 UTC 2024 - José Iván López González <jlopez@suse.com>

- Allow adding arbitrary volumes (gh#openSUSE/agama#1154).

-------------------------------------------------------------------
Thu Apr 25 13:40:06 UTC 2024 - Ancor Gonzalez Sosa <ancor@suse.com>

- Adapted to recent changes on Y2Storage::GuidedProposal
  (gh#yast/yast-storage-ng#1382)

-------------------------------------------------------------------
Tue Apr 16 11:15:13 UTC 2024 - David Diaz <dgonzalez@suse.com>

- Use better icons in storage proposal page
  (gh#openSUSE/agama#1152).

-------------------------------------------------------------------
Mon Apr 15 10:52:14 UTC 2024 - David Diaz <dgonzalez@suse.com>

- Stop using `<abbr>` tag because "its exposure continues to be
  inconsistent across browsers and assistive technologies"
  (gh#openSUSE/agama#1149).

-------------------------------------------------------------------
Mon Apr 15 07:14:35 UTC 2024 - David Diaz <dgonzalez@suse.com>

- Enhance the storage page to make it easier to use and understand.
  (gh#openSUSE/agama#1138).

-------------------------------------------------------------------
Thu Apr 11 15:16:42 UTC 2024 - José Iván López González <jlopez@suse.com>

- Allow changing the location of a file system
  (gh#openSUSE/agama#1141).

-------------------------------------------------------------------
Mon Apr  8 14:17:45 UTC 2024 - José Iván López González <jlopez@suse.com>

- Improve the representation of the devices in the dialog for
  finding space (gh#openSUSE/agama#1128).

-------------------------------------------------------------------
Thu Apr  4 15:59:37 UTC 2024 - Ancor Gonzalez Sosa <ancor@suse.com>

- Changes in the table of file systems (gh#openSUSE/agama#1125)

-------------------------------------------------------------------
Wed Apr  3 15:16:07 UTC 2024 - José Iván López González <jlopez@suse.com>

- Add new selection for the target device and for configuring the
  boot device (gh#openSUSE/agama#1068).

-------------------------------------------------------------------
Wed Mar 27 12:41:11 UTC 2024 - Ladislav Slezák <lslezak@suse.com>

- Dropping Cockpit dependency:
  - Do not use Cockpit gettext functionality
    (gh#openSUSE/agama#1118)
  - Do not store the list of supported languages to the Cockpit
    manifest file (gh#openSUSE/agama#1121)

-------------------------------------------------------------------
Tue Mar 19 14:15:30 UTC 2024 - José Iván López González <jlopez@suse.com>

- In storage page, replace Planned Actions section by a new Result
  section, unify File Systems and Settings sections, and move
  Find Space section to a popup (gh#openSUSE/agama#1104).

-------------------------------------------------------------------
Fri Mar  1 10:56:35 UTC 2024 - José Iván López González <jlopez@suse.com>

- Indicate whether the system is transactional
  (gh#openSUSE/agama/1063).

-------------------------------------------------------------------
Wed Feb 28 22:26:23 UTC 2024 - Balsa Asanovic <balsaasanovic95@gmail.com>

- Added auto suggestion of usernames during user creation based
  on given full name. (gh#openSUSE/agama#1022).

-------------------------------------------------------------------
Mon Feb 26 20:46:45 UTC 2024 - Josef Reidinger <jreidinger@suse.com>

- Remove fs type option "Btrfs with snapshots" and create instead
  global option that affects only root volume
  (gh#openSUSE/agama#1039)

-------------------------------------------------------------------
Thu Feb 22 14:05:56 UTC 2024 - David Diaz <dgonzalez@suse.com>

- Break storage settings in multiple sections to improve the UX
  (gh#openSUSE/agama#1045).

-------------------------------------------------------------------
Wed Feb 21 17:40:01 UTC 2024 - David Diaz <dgonzalez@suse.com>

- Stop rendering a warning at the top of storage page
  (gh#openSUSE/agama#1048).

-------------------------------------------------------------------
Tue Feb 20 13:13:51 UTC 2024 - José Iván López González <jlopez@suse.com>

- Add section for space policy to the storage page
  (gh#openSUSE/agama#1028).

-------------------------------------------------------------------
Wed Feb 14 12:42:32 UTC 2024 - David Diaz <dgonzalez@suse.com>

- UI: change look&feel and internals of Agama selectors
  (gh#openSUSE/agama#1012).

-------------------------------------------------------------------
Mon Feb 12 11:53:29 UTC 2024 - Imobach Gonzalez Sosa <igonzalezsosa@suse.com>

- Update cockpit.js to version 309 (gh#openSUSE/agama#1038).

-------------------------------------------------------------------
Mon Jan 29 14:34:37 UTC 2024 - Knut Anderssen <kanderssen@suse.com>

- Partly replacing the NetworkManager client by the Agama one
  (gh#openSUSE/agama#1006).

-------------------------------------------------------------------
Fri Jan 19 09:34:26 UTC 2024 -  Nagu <nagukalakuntla@gmail.com>

- Storage UI: show mount point selector only when the user can change it.
  (gh#openSUSE/agama#1007)

-------------------------------------------------------------------
Thu Jan 18 08:33:52 UTC 2024 - Ancor Gonzalez Sosa <ancor@suse.com>

- Make TPM-based encryption more explicit (gh#openSUSE/agama#995)

-------------------------------------------------------------------
Tue Jan 16 15:27:28 UTC 2024 - José Iván López González <jlopez@suse.com>

- Fix error with storage issues proxy by anticipating its creation
  (gh#openSUSE/agama#1003).

-------------------------------------------------------------------
Thu Jan 11 15:34:26 UTC 2024 - Imobach Gonzalez Sosa <igonzalezsosa@suse.com>

- Ignore the encoding from the UILocale D-Bus property
  (gh#openSUSE/agama#987).

-------------------------------------------------------------------
Mon Jan  8 15:55:39 UTC 2024 - David Diaz <dgonzalez@suse.com>

- Web documentation: improve the auto-generated documentation
  output to have it ready for a future integration in a static
  site generator (gh#openSUSE/agama#976).

-------------------------------------------------------------------
Thu Jan 04 21:44:32 UTC 2024 - Balsa Asanovic <balsaasanovic95@gmail.com>

- Removing global issues page and using popup dialog instead.
  It shows issues only from a specific category (software,
  product, storage, ...) and not all at once. (gh#openSUSE/agama#886).

-------------------------------------------------------------------
Tue Dec 26 11:12:45 UTC 2023 - David Diaz <dgonzalez@suse.com>

- UI: Use the HTML <strong> element instead of a CSS class for
   emphasizing content (gh#openSUSE/agama#960).

-------------------------------------------------------------------
Fri Dec 22 09:29:59 UTC 2023 - David Diaz <dgonzalez@suse.com>

- UI: Fix page menus placement in production mode,
   rendering them in the page header (gh#openSUSE/agama#925,
   gh#openSUSE/agama#950).

-------------------------------------------------------------------
Thu Dec 21 14:24:02 UTC 2023 - Imobach Gonzalez Sosa <igonzalezsosa@suse.com>

- Version 7

-------------------------------------------------------------------
Thu Dec 21 13:36:46 UTC 2023 - David Diaz <dgonzalez@suse.com>

- Rework UI internals for improving core/Page component and changing
  how layout is handled (gh#openSUSE/agama#925).
- Drop layout/Layout and stop using react-teleporter.

-------------------------------------------------------------------
Thu Dec 21 11:18:37 UTC 2023 - Ancor Gonzalez Sosa <ancor@suse.com>

- Display countries at timezone selector (gh#openSUSE/agama#946).

-------------------------------------------------------------------
Mon Dec 18 10:42:53 UTC 2023 - José Iván López González <jlopez@suse.com>

- Do not show info icon for the file system label if there is only
  one option (gh#openSUSE/agama#938).

-------------------------------------------------------------------
Fri Dec 15 15:03:40 UTC 2023 - José Iván López González <jlopez@suse.com>

- Allow selecting file system type and configure snapshots
  (gh#openSUSE/agama/926).

-------------------------------------------------------------------
Sat Dec  2 18:06:02 UTC 2023 - Imobach Gonzalez Sosa <igonzalezsosa@suse.com>

- Version 6

-------------------------------------------------------------------
Thu Nov 30 22:39:57 UTC 2023 - David Diaz <dgonzalez@suse.com>

- UI: make selectors more compact (gh#openSUSE/agama#898).

-------------------------------------------------------------------
Thu Nov 30 15:19:38 UTC 2023 - José Iván López González <jlopez@suse.com>

- Allow selecting the storage policy to make free space for the
  installation (gh#openSUSE/agama#883).

-------------------------------------------------------------------
Wed Nov 29 14:15:16 UTC 2023 - José Iván López González <jlopez@suse.com>

- Allow selecting language, keymap and timezone for the target
  system (gh#openSUSE/agama#881).

-------------------------------------------------------------------
Wed Nov 29 13:01:04 UTC 2023 - David Diaz <dgonzalez@suse.com>

- UI: improve the look and feel by fine tunning the sections spacing,
  alignment, and icon sizes (gh#openSUSE/agama#892).

-------------------------------------------------------------------
Tue Nov 21 15:21:06 UTC 2023 - David Diaz <dgonzalez@suse.com>

- UI: Do not crash when clicking the install button. It started
  failing after removing core-js dependency (gh#openSUSE/agama#880
  and related to gh#openSUSE/agama#866).

-------------------------------------------------------------------
Fri Nov 17 13:27:22 UTC 2023 - David Diaz <dgonzalez@suse.com>

- UI: Fix broken storage links (bsc#1217281).

-------------------------------------------------------------------
Wed Nov 15 12:32:25 UTC 2023 - José Iván López González <jlopez@suse.com>

- Add UI for registering a product (gh#openSUSE/agama#869).

-------------------------------------------------------------------
Thu Nov  2 07:38:22 UTC 2023 - David Diaz <dgonzalez@suse.com>

- UI: Drop support for opening dialogs directly from a section
  header (gh#openSUSE/agama#838).

-------------------------------------------------------------------
Tue Oct 31 09:41:33 UTC 2023 - David Diaz <dgonzalez@suse.com>

- UI: sections improvements (gh#openSUSE/agama#816):
  - allow using them without title.
  - make them more accessible by using aria-label, aria-live-region,
    and aria-busy attributes.

-------------------------------------------------------------------
Fri Oct 27 10:25:46 UTC 2023 - Imobach Gonzalez Sosa <igonzalezsosa@suse.com>

- Display the "Congratulations" message at the end of the
  installation again (gh#openSUSE/agama#825).

-------------------------------------------------------------------
Thu Oct 26 16:07:02 UTC 2023 - Imobach Gonzalez Sosa <igonzalezsosa@suse.com>

- Properly track the status changes. It prevents of getting stuck
  in the first page when there are multiple products
  (gh#openSUSE/agama#821).

-------------------------------------------------------------------
Thu Oct 26 05:58:15 UTC 2023 - Imobach Gonzalez Sosa <igonzalezsosa@suse.com>

- Make sure that the software context is ready before trying to
  load any route (gh#openSUSE/agama#820).

-------------------------------------------------------------------
Thu Oct 26 05:31:28 UTC 2023 - Imobach Gonzalez Sosa <igonzalezsosa@suse.com>

- Fix client initialization to avoid a useless reconnection
  (gh#openSUSE/agama#819).

-------------------------------------------------------------------
Mon Oct 23 11:33:53 UTC 2023 - Imobach Gonzalez Sosa <igonzalezsosa@suse.com>

- Version 5

-------------------------------------------------------------------
Thu Oct 19 22:07:11 UTC 2023 - David Diaz <dgonzalez@suse.com>

- UI: fix CSS rule for applying grayscale and blur CSS filters to
  main wrapper when the sidebar is open (gh#openSUSE/agama#802).

-------------------------------------------------------------------
Tue Oct 17 10:59:37 UTC 2023 - Imobach González Sosa <igonzalezsosa@suse.com>

- Allow changing the language of the user interface
  (gh#openSUSE/agama#796).

-------------------------------------------------------------------
Tue Oct 10 08:50:53 UTC 2023 - Ladislav Slezák <lslezak@suse.com>

- Added pattern selector to allow changing the installed software
  (gh#openSUSE/agama#792)

-------------------------------------------------------------------
Mon Oct  9 11:30:27 UTC 2023 - Imobach Gonzalez Sosa <igonzalezsosa@suse.com>

- Reload only once when changing the language using the lang=
  parameter in the query string (gh#openSUSE/agama#794).

-------------------------------------------------------------------
Thu Oct  5 19:52:17 UTC 2023 - Josef Reidinger <jreidinger@suse.com>

- Add flag if volume is transactional btrfs (gh#openSUSE/agama#789)

-------------------------------------------------------------------
Thu Oct  5 05:50:57 UTC 2023 - Imobach Gonzalez Sosa <igonzalezsosa@suse.com>

- Implement a mechanism to reconnect to the D-Bus service
  (gh#openSUSE/agama#781).

-------------------------------------------------------------------
Mon Oct  2 08:02:23 UTC 2023 - David Diaz <dgonzalez@suse.com>

- UI: migrate to PatternFly 5 (gh#openSUSE/agama#759)

-------------------------------------------------------------------
Fri Sep 29 08:04:01 UTC 2023 - David Diaz <dgonzalez@suse.com>

- Do not drop source maps from production build
  (gh#openSUSE/agama#779)

-------------------------------------------------------------------
Wed Sep 27 12:15:13 UTC 2023 - José Iván López González <jlopez@suse.com>

- Allow to select the devices for the system volume group
  (gh#openSUSE/agama#763).

-------------------------------------------------------------------
Tue Sep 26 15:57:21 UTC 2023 - Imobach Gonzalez Sosa <igonzalezsosa@suse.com>

- Version 4

-------------------------------------------------------------------
Tue Sep 19 19:11:12 UTC 2023 - Balsa Asanovic <balsaasanovic95@gmail.com>

- Allow users to show password values (gh#openSUSE/agama#750).

-------------------------------------------------------------------
Tue Sep 19 11:18:05 UTC 2023 - José Iván López González <jlopez@suse.com>

- Explicitly call to probe after selecting a new product
  (gh#openSUSE/agama#748).

-------------------------------------------------------------------
Thu Sep 14 10:09:07 UTC 2023 - Imobach Gonzalez Sosa <igonzalezsosa@suse.com>

- Use a single D-Bus service to connect to the manager and the
  users API (gh#openSUSE/agama#753, follow-up of
  gh#openSUSE/agama#729).

-------------------------------------------------------------------
Mon Sep 11 11:56:56 UTC 2023 - David Diaz <dgonzalez@suse.com>

- Fix the download logs action in the web UI (gh#openSUSE/agama#697)

-------------------------------------------------------------------
Wed Sep  6 08:04:13 UTC 2023 - José Iván López González <jlopez@suse.com>

- Adapt storage to new proposal settings (gh#openSUSE/agama#738).

-------------------------------------------------------------------
Thu Aug 31 10:37:50 UTC 2023 - Imobach Gonzalez Sosa <igonzalezsosa@suse.com>

- Adapt the locale and questions clients to use the same D-Bus
  service (gh#openSUSE/agama#729).

-------------------------------------------------------------------
Sat Aug 12 11:35:12 UTC 2023 - Balsa Asanovic <balsaasanovic95@gmail.com>

- Added scroll up functionality to the discover iSCSI form when
  the warning shows up after the submit action
  (gh#openSUSE/agama#468).

-------------------------------------------------------------------
Wed Aug  2 18:59:16 UTC 2023 - Balsa Asanovic <balsaasanovic95@gmail.com>

- Introduced functionality to close Dropdown automatically
  when the user clicks outside of it.
  (gh#openSUSE/agama#552).

-------------------------------------------------------------------
Wed Aug  2 10:03:23 UTC 2023 - Imobach Gonzalez Sosa <igonzalezsosa@suse.com>

- Version 3

-------------------------------------------------------------------
Mon Jul 17 09:16:38 UTC 2023 - Josef Reidinger <jreidinger@suse.com>

- Adapt to new questions D-Bus API to allow automatic answering of
  questions when requested. No visible change in UI, just default
  answer for LUKS partition activation is now "Skip".
  (gh#openSUSE/agama#637)

-------------------------------------------------------------------
Wed Jul  5 13:59:58 UTC 2023 - José Iván López González <jlopez@suse.com>

- Add info about deactivated zFCP auto_lun_scan and sort members in
  device selector (gh#openSUSE/agama#650).

-------------------------------------------------------------------
Mon Jul  3 10:18:32 UTC 2023 - José Iván López González <jlopez@suse.com>

- Add page for managing zFCP devices (gh#openSUSE/agama#634).

-------------------------------------------------------------------
Wed Jun 21 09:05:21 UTC 2023 - Balsa Asanovic <balsaasanovic95@gmail.com>

- Moved the logic for adding and removing HTML element's
  attributes from sidebar component to custom hook
  (gh#openSUSE/agama#565).

-------------------------------------------------------------------
Tue Jun 13 15:40:01 UTC 2023 - David Diaz <dgonzalez@suse.com>

- UI: stop using fixed sizes for modal dialogs
  (gh#openSUSE/agama#620).

-------------------------------------------------------------------
Tue Jun 13 06:59:12 UTC 2023 - David Diaz <dgonzalez@suse.com>

- Storage: adjust volume size options wording and size
   (gh#/openSUSE/agama#618).

-------------------------------------------------------------------
Mon Jun 12 11:13:41 UTC 2023 - David Diaz <dgonzalez@suse.com>

- UI: makes more evident when there is none authentication method
  defined for the root user (gh#openSUSE/agama#615).

-------------------------------------------------------------------
Fri Jun  9 09:38:05 UTC 2023 - David Diaz <dgonzalez@suse.com>

- Storage: allow setting the volume size (gh#openSUSE/agama#590).

-------------------------------------------------------------------
Wed May 24 11:01:24 UTC 2023 - David Diaz <dgonzalez@suse.com>

- UI: ensure that blur and grayscale CSS filters are not applied to
  any nodes other than <body> direct children (gh#openSUSE/agama#588).

-------------------------------------------------------------------

Tue May 23 11:51:26 UTC 2023 - Martin Vidner <mvidner@suse.com>

- Version 2.1

-------------------------------------------------------------------
Tue May 23 08:10:04 UTC 2023 - José Iván López González <jlopez@suse.com>

- Add new component for selecting devices.
- gh#openSUSE/agama#586

-------------------------------------------------------------------
Mon May 22 12:30:02 UTC 2023 - Martin Vidner <mvidner@suse.com>

- Version 2

-------------------------------------------------------------------
Mon May 22 10:42:35 UTC 2023 - David Diaz <dgonzalez@suse.com>

- UI: Fix header and footer block size (gh#openSUSE/agama#583)

-------------------------------------------------------------------
Fri May 19 09:29:50 UTC 2023 - David Diaz <dgonzalez@suse.com>

- UI: grayscale and blur not accessible div nodes
  (gh#openSUSE/agama#564)

-------------------------------------------------------------------
Wed May 17 15:42:31 UTC 2023 - David Diaz <dgonzalez@suse.com>

- Ensure siblings of an open modal dialog do not remain hidden from
  the accessibility API if the dialog is unmounted instead of
  set as closed (gh#openSUSE/agama#580).

-------------------------------------------------------------------
Tue May  9 22:36:12 UTC 2023 - David Diaz <dgonzalez@suse.com>

- Keep the sidebar on top of other elements when it's open
  (gh#openSUSE/agama#569).

-------------------------------------------------------------------
Mon May  8 15:20:14 UTC 2023 - David Diaz <dgonzalez@suse.com>

- Set sidebar siblings as aria-hiden while it's open
  (gh#openSUSE/agama#563)
-------------------------------------------------------------------
Fri Apr 28 15:16:04 UTC 2023 - José Iván López González <jlopez@suse.com>

- Add issues for storage client.
- Add issues page.
- gh#openSUSE/agama#540

-------------------------------------------------------------------
Thu Apr 27 08:24:27 UTC 2023 - Ladislav Slezák <lslezak@suse.com>

- Display details for the "autocalculated" label in the storage
  settings

-------------------------------------------------------------------
Tue Apr 25 13:42:22 UTC 2023 - David Diaz <dgonzalez@suse.com>

- UI: Fix dropdown content alignment at storage proposal page
  (gh#openSUSE/agama#547).

-------------------------------------------------------------------
Tue Apr 25 12:23:27 UTC 2023 - David Diaz <dgonzalez@suse.com>

- UI: Do not indent sections without icons (gh#openSUSE/agama#549).

-------------------------------------------------------------------
Mon Apr 24 15:53:35 UTC 2023 - David Diaz <dgonzalez@suse.com>

- Extract page options from the Sidebar to make them
  more discoverable (gh#openSUSE/agama#545)

-------------------------------------------------------------------
Thu Apr 20 12:44:44 UTC 2023 - David Diaz <dgonzalez@suse.com>

- Make styles consistent when the user is hovering a button,
  no matter if it is a focus state or not (gh#openSUSE/agama#544).

-------------------------------------------------------------------
Fri Apr 14 13:08:05 UTC 2023 - José Iván López González <jlopez@suse.com>

- First steps for redesigning storage proposal UI:
  * Place settings directly on the proposal page.
  * Show list of file systems, allowing to add and remove.
- gh#openSUSE/agama#521

-------------------------------------------------------------------
Tue Apr 11 14:02:31 UTC 2023 - Knut Anderssen <kanderssen@suse.com>

- Fix netmask handling (bsc#1210104).

-------------------------------------------------------------------
Wed Apr  5 14:14:32 UTC 2023 - José Iván López González <jlopez@suse.com>

- Fix issues with questions client (gh#openSUSE/agama#524).

-------------------------------------------------------------------
Mon Apr  3 08:13:55 UTC 2023 - Knut Anderssen <kanderssen@suse.com>

- Fix DNS handling by using ipv4.dns-data instead of ipv4.dns (gh#openSUSE/agama#518).

-------------------------------------------------------------------
Wed Mar 29 11:32:13 UTC 2023 - Imobach Gonzalez Sosa <igonzalezsosa@suse.com>

- Rename D-Installer to Agama (gh#openSUSE/agama#507).
- Version 1

-------------------------------------------------------------------
Fri Mar 24 15:30:48 UTC 2023 - Imobach Gonzalez Sosa <igonzalezsosa@suse.com>

- Version 0.8.3

-------------------------------------------------------------------
Fri Mar 24 14:51:55 UTC 2023 - Knut Alejandro Anderssen González <kanderssen@suse.com>

- Add UI for configuring DASD (gh#openSUSE/agama#501).

-------------------------------------------------------------------
Fri Mar 24 12:50:06 UTC 2023 - Ancor Gonzalez Sosa <ancor@suse.com>

- Added a tip about iSCSI and DASD configuration to the storage
  page (gh#openSUSE/agama#500).

-------------------------------------------------------------------
Fri Mar 24 10:39:45 UTC 2023 - Imobach Gonzalez Sosa <igonzalezsosa@suse.com>

- Version 0.8.2

-------------------------------------------------------------------
Thu Mar 23 17:07:29 UTC 2023 - José Iván López González <jlopez@suse.com>

- Reprobe storage if the system becomes deprecated
  (gh#openSUSE/agama#484).

-------------------------------------------------------------------
Tue Mar 21 16:41:06 UTC 2023 - Ladislav Slezák <lslezak@suse.com>

- Do not crash when setting an invalid target device using the
  command line interface (bsc#1209523)

-------------------------------------------------------------------
Mon Mar 20 15:13:28 UTC 2023 - Imobach Gonzalez Sosa <igonzalezsosa@suse.com>

- Upgrade Webpack to version 5.76.2 (CVE-2023-28154, bsc#1209494).
- Version 0.8.1

-------------------------------------------------------------------
Mon Mar 20 13:40:08 UTC 2023 - Imobach Gonzalez Sosa <igonzalezsosa@suse.com>

- Remove the redundant "Settings" suffix (gh#openSUSE/agama#481).

-------------------------------------------------------------------
Mon Mar 20 11:51:56 UTC 2023 - Imobach Gonzalez Sosa <igonzalezsosa@suse.com>

- Fix the initialization of the D-Bus iSCSI proxies
  (gh#openSUSE/agama#478).

-------------------------------------------------------------------
Mon Mar 20 11:50:37 UTC 2023 - José Iván López González <jlopez@suse.com>

- Fix the iSCSI discover form when no information is found in the
  browser's local storage (gh#openSUSE/agama#475).

-------------------------------------------------------------------
Thu Mar 16 16:13:39 UTC 2023 - Imobach Gonzalez Sosa <igonzalezsosa@suse.com>

- Version 0.8

-------------------------------------------------------------------
Thu Mar 16 15:53:34 UTC 2023 - José Iván López González <jlopez@suse.com>

- Add UI for configuring iSCSI (gh#openSUSE/agama#435).

-------------------------------------------------------------------
Mon Mar 13 15:51:08 UTC 2023 - David Diaz <dgonzalez@suse.com>

- Sidebar improvements (gh#openSUSE/agama#462)
  * Allow adding actions from a page.
  * Remove network information.
  * Use underlined links and darker green color for improving contrast.
  * Start using a disclosure widget for grouping related actions.

-------------------------------------------------------------------
Fri Mar  3 15:00:05 UTC 2023 - David Diaz <dgonzalez@suse.com>

- Enhance the user edit form (gh#openSUSE/agama#451).

-------------------------------------------------------------------
Thu Mar  2 23:16:09 UTC 2023 - David Diaz <dgonzalez@suse.com>

- Dependencies update (gh#openSUSE/agama#449).
  * Go up to React 18.
  * Bring node packages up to date.

-------------------------------------------------------------------
Wed Mar  1 23:22:37 UTC 2023 - David Diaz <dgonzalez@suse.com>

- Create a dedicated page per section
  (gh#openSUSE/agama#443).

-------------------------------------------------------------------
Tue Feb 21 00:50:48 UTC 2023 - David Diaz <dgonzalez@suse.com>

- Set icons as aria-hidden (gh#openSUSE/agama#437).

-------------------------------------------------------------------
Mon Feb 20 22:52:48 UTC 2023 - David Diaz <dgonzalez@suse.com>

- Sidebar improvements (gh#openSUSE/agama#436)
  * Use proper control for open and close actions
  * Improve styling and labels
  * Add missing aria attributes

-------------------------------------------------------------------
Thu Feb 16 12:56:24 UTC 2023 - Ladislav Slezák <lslezak@suse.com>

- Integrate cockpit terminal application (gh#openSUSE/agama#426)

-------------------------------------------------------------------
Wed Feb 15 16:35:54 UTC 2023 - Imobach Gonzalez Sosa <igonzalezsosa@suse.com>

- Version 0.7
- Do not use a proxy to get the errors lists
  (gh#openSUSE/agama#424).

-------------------------------------------------------------------
Thu Feb  9 15:29:58 UTC 2023 - David Diaz <dgonzalez@suse.com>

- Add live reloading feature for easing the front-end development
  process (gh#openSUSE/agama#419).

-------------------------------------------------------------------
Thu Feb  9 14:16:09 UTC 2023 - David Diaz <dgonzalez@suse.com>

- Fix storage section crashing when proposal is not ready
  (gh#openSUSE/agama#418).

-------------------------------------------------------------------
Wed Feb  8 18:12:06 UTC 2023 - Imobach Gonzalez Sosa <igonzalezsosa@suse.com>

- Better handling of software repositories
  (gh#openSUSE/agama#414):
  * Report issues when reading the software repositories.
  * Inform the user about the software proposal progress.
  * Add a button to reload the repositories
    (gh#openSUSE/agama#388).

-------------------------------------------------------------------
Tue Jan 24 09:32:13 UTC 2023 - Ladislav Slezák <lslezak@suse.com>

- Added a button for displaying the YaST logs
  (related to gh#openSUSE/agama#379)

-------------------------------------------------------------------
Fri Jan 20 09:03:22 UTC 2023 - David Diaz <dgonzalez@suse.com>

- UI fixes (gh#openSUSE/agama#401):
  * Add a fallback height for the layout
  * Fix some miss-alignments
  * Add missing icon
  * Ensure tooling serving and loading fonts

-------------------------------------------------------------------
Thu Jan 19 07:58:00 UTC 2023 - David Diaz <dgonzalez@suse.com>

- Update aliases for using "~/" instead of "@"
  (gh#openSUSE/agama#400).

-------------------------------------------------------------------
Wed Jan 18 08:06:05 UTC 2023 - Josef Reidinger <jreidinger@suse.com>

- Allow user downloading logs (gh#openSUSE/agama#379)

-------------------------------------------------------------------
Thu Jan 12 16:23:54 UTC 2023 - Josef Reidinger <jreidinger@suse.com>

- Implement validation of software proposal to early detect
  issues in software selection (gh#openSUSE/agama#381)

-------------------------------------------------------------------
Wed Jan 11 20:37:26 UTC 2023 - David Diaz <dgonzalez@suse.com>

- Testing: use a mocking function to make mocked components
  consistent across the test suite (gh#openSUSE/agama#392).

-------------------------------------------------------------------
Wed Jan 11 11:54:29 UTC 2023 - David Diaz <dgonzalez@suse.com>

- Rework UI internals by using plain CSS as much as possible for
  building the layout instead of relying on wrapper components
  (gh#openSUSE/agama#391).

-------------------------------------------------------------------
Tue Jan 10 10:30:05 UTC 2023 - Imobach Gonzalez Sosa <igonzalezsosa@suse.com>

- Connect to the dedicated D-Bus server (gh#openSUSE/agama#384).

-------------------------------------------------------------------
Mon Jan  2 12:53:50 UTC 2023 - David Diaz <dgonzalez@suse.com>

- Add missing favicon (gh#openSUSE/agama#387).

-------------------------------------------------------------------
Mon Jan  2 11:46:37 UTC 2023 - Knut Anderssen <kanderssen@suse.com>

- Do not show the link to configure wifi networks when there are no
  wifi devices and also inform the user when no network connection
  was detected (gh#openSUSE/agama#323).
- Version 0.6.3

-------------------------------------------------------------------
Mon Jan  2 10:03:18 UTC 2023 - David Diaz <dgonzalez@suse.com>

- Ensure custom fonts are including in the build
  (gh#openSUSE/agama#385).

-------------------------------------------------------------------
Fri Dec 30 11:56:46 UTC 2022 - David Diaz <dgonzalez@suse.com>

- Switch to Material Symbols icon set and refactor how icons
  are imported (gh#openSUSE/agama#383).

-------------------------------------------------------------------
Thu Dec 15 10:14:22 UTC 2022 - Knut Anderssen <kanderssen@suse.com>

- Do not show the link to configure wifi networks when wireless is
  not enabled (gh#openSUSE/agama#323).
- Version 0.6.2

-------------------------------------------------------------------
Thu Dec 15 08:55:02 UTC 2022 - Imobach Gonzalez Sosa <igonzalezsosa@suse.com>

- Display questions during the software installation (related to
  gh#openSUSE/agama#369).
- Update to version 0.6.1

-------------------------------------------------------------------
Mon Dec  5 13:18:37 UTC 2022 - Imobach Gonzalez Sosa <igonzalezsosa@suse.com>

- Update to version 0.6.0

-------------------------------------------------------------------
Fri Dec  2 15:46:46 UTC 2022 - Imobach Gonzalez Sosa <igonzalezsosa@suse.com>

- Add support for password confirmation
  (related to gh#openSUSE/agama#297)

-------------------------------------------------------------------
Fri Dec  2 13:41:41 UTC 2022 - José Iván López González <jlopez@suse.com>

- Add new UI for storage proposal offering LVM and encyption
  options (gh#openSUSE/agama#321).

-------------------------------------------------------------------
Fri Dec 2 10:48:14 UTC 2022 - Josef Reidinger <jreidinger@suse.cz>

- Add support for adapting the configuration depending on the
  architecture (gh#openSUSE/agama#339)

-------------------------------------------------------------------
Wed Nov 30 08:16:42 UTC 2022 - Knut Alejandro Anderssen González <kanderssen@suse.de>

- Add validation for the first user creation (gh#openSUSE/agama#337)

-------------------------------------------------------------------
Fri Nov 18 16:27:26 UTC 2022 - Imobach Gonzalez Sosa <igonzalezsosa@suse.com>

- Update to version 0.5.0:
  * Add support for basic network configuration, based on
    NetworkManager (gh#openSUSE/agama#260, gh#openSUSE/agama#292).
  * Improve the usability of the LUKS activation dialog
    (gh#openSUSE/agama#253).
  * Prevent starting the installation with incomplete or wrong
    configuration (gh#openSUSE/agama#299).

-------------------------------------------------------------------
Thu Jul 28 08:17:06 UTC 2022 - Imobach Gonzalez Sosa <igonzalezsosa@suse.com>

- Update to version 0.4.2:
  * Connect to the org.opensuse.DInstaller.Language service
    (related to gh#openSUSE/agama#240).

-------------------------------------------------------------------
Tue Jul 26 10:04:53 UTC 2022 - Imobach Gonzalez Sosa <igonzalezsosa@suse.com>

- Update to version 0.4.1:
  * Fix several user interface-related issues (gh#openSUSE/agama#230):
    - Avoid reloading the page when pushing the enter key.
    - Always display the D-Bus error page when the connection gets
      broken. Reload the UI again when the D-Bus connection is
      working again.
    - Update the product selection page when the product is
      modified in background (e.g., using the CLI).
    - Update the first user settings when they are changed in
      background.
    - Refresh the storage section when the settings are modified
      in background.
    - If the storage proposal fails, display the error even after
      reloading the page.

-------------------------------------------------------------------
Fri Jul 15 07:32:48 UTC 2022 - Imobach Gonzalez Sosa <igonzalezsosa@suse.com>

- Update to version 0.4:
  * Support for installing multiple products
    (gh#openSUSE/agama#211).
  * Adapt to the new status/progress reporting API
    (gh#openSUSE/agama#219).
  * Add a better layout mechanism (gh#openSUSE/agama#216).

-------------------------------------------------------------------
Mon Jun 13 10:10:03 UTC 2022 - Imobach Gonzalez Sosa <igonzalezsosa@suse.com>

- Update to version 0.3:
  * Refresh the web UI when a selected option changes (e.g., through
    the CLI) (gh#openSUSE/agama#180).
  * Remove the "Restart Installation" button
    (gh#openSUSE/agama#167 and gh#openSUSE/agama#174).
  * Add a task to generate the JSDoc-based documentation
    (gh#openSUSE/agama#186 and gh#openSUSE/agama#191).

-------------------------------------------------------------------
Tue May 17 10:58:51 UTC 2022 - Imobach Gonzalez Sosa <igonzalezsosa@suse.com>

- Update to version 0.2:
  * Turn the web UI into a Cockpit module (gh#openSUSE/agama#127)
    and drop the authentication code (gh#openSUSE/agama#128).
  * Add basic storage devices activation (gh#openSUSE/agama#150).
  * Fix the behavior of the language selector
    (gh#openSUSE/agama#125).
  * Add an installation confirmation dialog
    (gh#openSUSE/agama#118) and a reboot button
    (gh#openSUSE/agama#114).

-------------------------------------------------------------------
Wed Mar 30 07:06:23 UTC 2022 - Imobach Gonzalez Sosa <igonzalezsosa@suse.com>

- First release (version 0.1):
  * Allow setting the language, selecting a product, choosing a disk to
    install into, setting the root authentication mechanism and creating
    a first user.
  * Report installation progress.
  * Communication with D-Bus through Cockpit's infrastructure.<|MERGE_RESOLUTION|>--- conflicted
+++ resolved
@@ -1,18 +1,17 @@
 -------------------------------------------------------------------
-<<<<<<< HEAD
-Tue Jun 25 15:17:54 UTC 2024 - Imobach Gonzalez Sosa <igonzalezsosa@suse.com>
+Wed Jun 26 08:31:31 UTC 2024 - Imobach Gonzalez Sosa <igonzalezsosa@suse.com>
 
 - Use the new SetLocale D-Bus method to change the language and the
   keyboard layout (gh#openSUSE/agama#1375).
 - Move the "Download logs" to the sidebar (gh#openSUSE/agama#1375).
 - Improve the behavior when changing the installer language
   (gh#openSUSE/agama#1375, gh#openSUSE/agama#1235).
-=======
+
+-------------------------------------------------------------------
 Wed Jun 26 07:52:22 UTC 2024 - David Diaz <dgonzalez@suse.com>
 
 - Do not crash when trying to render affected systems by deletion
   actions (gh#openSUSE/agama#1380).
->>>>>>> dbf104e9
 
 -------------------------------------------------------------------
 Tue Jun 25 15:05:05 UTC 2024 - David Diaz <dgonzalez@suse.com>
