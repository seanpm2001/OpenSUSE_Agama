const fs = require("fs");
const path = require("path");

const Copy = require("copy-webpack-plugin");
const Extract = require("mini-css-extract-plugin");
const TerserJSPlugin = require('terser-webpack-plugin');
const CssMinimizerPlugin = require('css-minimizer-webpack-plugin');
const HtmlMinimizerPlugin = require("html-minimizer-webpack-plugin");
const CompressionPlugin = require("compression-webpack-plugin");
const ESLintPlugin = require('eslint-webpack-plugin');
const StylelintPlugin = require('stylelint-webpack-plugin');
const TsconfigPathsPlugin = require('tsconfig-paths-webpack-plugin');
const ReactRefreshWebpackPlugin = require('@pmmmwh/react-refresh-webpack-plugin');
const webpack = require('webpack');
<<<<<<< HEAD
const manifests_handler = require("./src/lib/webpack-manifests-handler");
=======
const po_handler = require("./src/lib/webpack-po-handler");
>>>>>>> 6291da53

/* A standard nodejs and webpack pattern */
const production = process.env.NODE_ENV === 'production';
const development = !production;

/* development options for faster iteration */
const eslint = process.env.ESLINT !== '0';

/* Default to disable csslint for faster production builds */
const stylelint = process.env.STYLELINT ? (process.env.STYLELINT !== '0') : development;

// Agama API server. By default it connects to a local development server.
let agamaServer = process.env.AGAMA_SERVER || "localhost:3000";
if (!agamaServer.startsWith("http")) {
  agamaServer = "http://" + agamaServer;
}

// Obtain package name from package.json
const packageJson = JSON.parse(fs.readFileSync('package.json'));

// Non-JS files which are copied verbatim to dist/
const copy_files = [
  "./src/index.html",
  "./src/manifest.json",
  // TODO: consider using something more complete like https://github.com/jantimon/favicons-webpack-plugin
  "./src/assets/favicon.svg",
];

const plugins = [
  new Copy({ patterns: copy_files }),
  new Extract({ filename: "[name].css" }),
<<<<<<< HEAD
=======
  // the wrapper sets the main code called in the po.js files,
  // the PO_DATA tag is replaced by the real translation data
  new CockpitPoPlugin({ wrapper: "agama.locale(PO_DATA);" }),
  new CockpitRsyncPlugin({ dest: packageJson.name }),
>>>>>>> 6291da53
  development && new ReactRefreshWebpackPlugin({ overlay: false }),
  // replace the "process.env.WEBPACK_SERVE" text in the source code by
  // the current value of the environment variable, that variable is set to
  // "true" when running the development server ("npm run server")
  // https://webpack.js.org/plugins/environment-plugin/
  new webpack.EnvironmentPlugin({ WEBPACK_SERVE: null, LOCAL_CONNECTION: null }),
].filter(Boolean);

if (eslint) {
  plugins.push(new ESLintPlugin({ extensions: ["js", "jsx"], failOnWarning: true, }));
}

if (stylelint) {
  plugins.push(new StylelintPlugin({
    context: "src/",
  }));
}

/* Only minimize when in production mode */
if (production) {
  plugins.unshift(new CompressionPlugin({
    test: /\.(js|html|css)$/,
    deleteOriginalAssets: false
  }));
}

module.exports = {
  mode: production ? 'production' : 'development',
  resolve: {
    modules: ["node_modules", path.resolve(__dirname, 'src/lib')],
    plugins: [new TsconfigPathsPlugin({ extensions: [".js", ".jsx", ".json"] })],
    extensions: ['', '.js', '.json', '.jsx']
  },
  resolveLoader: {
    modules: ["node_modules", path.resolve(__dirname, 'src/lib')],
  },
  watchOptions: {
    ignored: /node_modules/,
  },
  entry: {
    index: ["./src/index.js"],
  },
  // cockpit.js gets included via <script>, everything else should be bundled
  externals: { cockpit: "cockpit" },
  devServer: {
    hot: true,
    // additionally watch these files for changes
    watchFiles: ["./src/manifest.json", "./po/*.po"],
    proxy: {
      // TODO: modify it to not depend on cockpit
      // forward the manifests.js request and patch the response with the
      // current Agama manifest from the ./src/manifest.json file
      // "/manifests.js": {
      //   target: cockpitTarget + "/cockpit/@localhost/",
      //   // ignore SSL problems (self-signed certificate)
      //   secure: false,
      //   // the response is modified by the onProxyRes handler
      //   selfHandleResponse : true,
      //   onProxyRes: manifests_handler,
      // },
      "/api/ws": {
        target: agamaServer.replace(/^http/, "ws"),
        ws: true,
        secure: false,
      },
<<<<<<< HEAD
      "/api": {
        target: agamaServer,
        secure: false,
      },
=======
>>>>>>> 6291da53
    },
    server: "http",
    // hot replacement does not support wss:// transport when running over https://,
    // as a workaround use sockjs (which uses standard https:// protocol)
    webSocketServer: "sockjs",
  },
  devtool: "source-map",
  stats: "errors-warnings",
  // always regenerate dist/, so make rules work
  output: { clean: true, compareBeforeEmit: false },

  optimization: {
    minimize: production,
    minimizer: [
      new TerserJSPlugin({
        // src/components/core/Page.jsx is using a type?.name.endsWith("PageMenu") for extracting page menus.
        // Thus, it's needed not mangling function names ending in PageMenu to keep it working in production
        // until adopting a better solution, if any.
        terserOptions: {
          keep_fnames: /PageMenu$/,
        },
        extractComments: {
          condition: true,
          filename: `[file].LICENSE.txt?query=[query]&filebase=[base]`,
          banner(licenseFile) {
            return `License information can be found in ${licenseFile}`;
          },
        },
      }),
      // remove also the spaces between the tags
      new HtmlMinimizerPlugin({ minimizerOptions: { conservativeCollapse: false } }),
      new CssMinimizerPlugin()
    ],
  },

  module: {
    rules: [
      {
        test: /\.(js|jsx)$/,
        exclude: /node_modules/,
        use: [
          {
            loader: "babel-loader",
            options: {
              plugins: [development && require.resolve('react-refresh/babel')].filter(Boolean),
            },
          }
        ]
      },
      {
        test: /\.s?css$/,
        use: [
          Extract.loader,
          {
            loader: 'css-loader',
            options: {
              sourceMap: true,
              url: {
                // Only follow the Agama fonts links to be processed by the next rule and place
                // them in dist/fonts
                filter: (url) => url.includes("./fonts/")
              }
            }
          },
          {
            loader: 'sass-loader',
            options: {
              sourceMap: development,
              sassOptions: {
                includePaths: ["node_modules"],
                outputStyle: production ? 'compressed' : undefined,
              },
            },
          },
        ]
      },
      {
        test: /\.(eot|ttf|woff|woff2)$/,
        type: 'asset/resource',
        generator: {
          filename: 'fonts/[name][ext]',
        }
      },
      // Load SVG files
      {
        test: /\.svg$/i,
        type: 'asset',
        resourceQuery: { not: [/component/] } // exclude file import includes ""?component"
      },
      {
        test: /\.svg$/i,
        issuer: /\.jsx?$/,
        resourceQuery: /component/, // *.svg?component
        use: ['@svgr/webpack']
      }
    ]
  },
  plugins: plugins
};<|MERGE_RESOLUTION|>--- conflicted
+++ resolved
@@ -12,11 +12,7 @@
 const TsconfigPathsPlugin = require('tsconfig-paths-webpack-plugin');
 const ReactRefreshWebpackPlugin = require('@pmmmwh/react-refresh-webpack-plugin');
 const webpack = require('webpack');
-<<<<<<< HEAD
-const manifests_handler = require("./src/lib/webpack-manifests-handler");
-=======
 const po_handler = require("./src/lib/webpack-po-handler");
->>>>>>> 6291da53
 
 /* A standard nodejs and webpack pattern */
 const production = process.env.NODE_ENV === 'production';
@@ -48,13 +44,9 @@
 const plugins = [
   new Copy({ patterns: copy_files }),
   new Extract({ filename: "[name].css" }),
-<<<<<<< HEAD
-=======
   // the wrapper sets the main code called in the po.js files,
   // the PO_DATA tag is replaced by the real translation data
   new CockpitPoPlugin({ wrapper: "agama.locale(PO_DATA);" }),
-  new CockpitRsyncPlugin({ dest: packageJson.name }),
->>>>>>> 6291da53
   development && new ReactRefreshWebpackPlugin({ overlay: false }),
   // replace the "process.env.WEBPACK_SERVE" text in the source code by
   // the current value of the environment variable, that variable is set to
@@ -120,18 +112,21 @@
         ws: true,
         secure: false,
       },
-<<<<<<< HEAD
       "/api": {
         target: agamaServer,
         secure: false,
       },
-=======
->>>>>>> 6291da53
     },
     server: "http",
     // hot replacement does not support wss:// transport when running over https://,
     // as a workaround use sockjs (which uses standard https:// protocol)
     webSocketServer: "sockjs",
+
+    // special handling for the "po.js" requests specially
+    setupMiddlewares: (middlewares, devServer) => {
+      devServer.app.get("/po.js", po_handler);
+      return middlewares;
+    }
   },
   devtool: "source-map",
   stats: "errors-warnings",
