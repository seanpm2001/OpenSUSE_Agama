--- conflicted
+++ resolved
@@ -711,10 +711,6 @@
         ..Default::default()
     };
 
-    if let Some(hidden) = wireless.get("hidden") {
-        wireless_config.hidden = hidden.downcast_ref::<bool>().cloned().unwrap_or(false);
-    }
-
     if let Some(band) = wireless.get("band") {
         wireless_config.band = Some(band.downcast_ref::<str>()?.try_into().ok()?)
     }
@@ -737,6 +733,7 @@
             *bssid.get(5)?,
         ));
     }
+
     if let Some(hidden) = wireless.get("hidden") {
         wireless_config.hidden = *hidden.downcast_ref::<bool>()?;
     }
@@ -1019,11 +1016,7 @@
                 "bssid".to_string(),
                 Value::new(vec![18_u8, 52_u8, 86_u8, 120_u8, 154_u8, 188_u8]).to_owned(),
             ),
-<<<<<<< HEAD
-            ("hidden".to_string(), Value::new(true).to_owned()),
-=======
             ("hidden".to_string(), Value::new(false).to_owned()),
->>>>>>> 1968c26f
         ]);
 
         let security_section = HashMap::from([
