-------------------------------------------------------------------
<<<<<<< HEAD
Tue Jul 18 13:32:04 UTC 2023 - Josef Reidinger <jreidinger@suse.com>

- Add to CLI "questions" subcommand with mode option to set
  interactive and non-interactive mode (gh#openSUSE/agama#668)
=======
Mon Jul 17 13:36:56 UTC 2023 - Imobach Gonzalez Sosa <igonzalezsosa@suse.com>

- Fix the logic to decide which network connections to write
  due to a bug introduced in gh#openSUSE/agama#662
  (gh#openSUSE/agama#667).
>>>>>>> bd024b89

-------------------------------------------------------------------
Mon Jul 17 09:16:38 UTC 2023 - Josef Reidinger <jreidinger@suse.com>

- Adapt to new questions D-Bus API to allow automatic answering of
  questions when requested (gh#openSUSE/agama#637, reverts
  gh#openSUSE/agama#649 as now default option is mandatory)

-------------------------------------------------------------------
Thu Jul 13 10:22:36 UTC 2023 - Imobach Gonzalez Sosa <igonzalezsosa@suse.com>

- Improve error reporting in the command-line interface
  (gh#openSUSE/agama#659 and gh#openSUSE/agama#660).

-------------------------------------------------------------------
Thu Jul 13 08:56:40 UTC 2023 - José Iván López González <jlopez@suse.com>

- Read the storage candidate devices and show them with
  "agama config show" (gh#openSUSE/agama#658).

-------------------------------------------------------------------
Fri Jul  7 14:12:03 UTC 2023 - Imobach Gonzalez Sosa <igonzalezsosa@suse.com>

- Improve the progress reporting (gh#openSUSE/agama#653).

-------------------------------------------------------------------
Thu Jul  6 09:13:47 UTC 2023 - Imobach Gonzalez Sosa <igonzalezsosa@suse.com>

- Improve the waiting logic and implement a retry mechanism for the
  "agama install" command (bsc#1213047).

-------------------------------------------------------------------
Wed Jul  5 11:11:20 UTC 2023 - Imobach Gonzalez Sosa <igonzalezsosa@suse.com>

- Fix the questions service to handle questions with no default
  option (gh#openSUSE/agama#649).

-------------------------------------------------------------------
Thu Jun  1 08:14:14 UTC 2023 - Imobach Gonzalez Sosa <igonzalezsosa@suse.com>

- Add a localization D-Bus service (gh#openSUSE/agama#533).
- Add a network D-Bus service (gh#openSUSE/agama#571).

-------------------------------------------------------------------
Tue May 23 11:51:26 UTC 2023 - Martin Vidner <mvidner@suse.com>

- Version 2.1

-------------------------------------------------------------------
Mon May 22 12:29:20 UTC 2023 - Martin Vidner <mvidner@suse.com>

- Version 2

-------------------------------------------------------------------
Thu May 11 11:00:11 UTC 2023 - Imobach Gonzalez Sosa <igonzalezsosa@suse.com>

- Import root authentication settings when reading a Jsonnet file
  (bsc#1211300, gh#openSUSE/agama#573).
- Do not export the SSH public key as an empty string when it is
  not defined.

-------------------------------------------------------------------
Fri Mar 24 14:36:36 UTC 2023 - Imobach Gonzalez Sosa <igonzalezsosa@suse.com>

- Version 0.2:
  * Add validation for software and users settings
    (gh#yast/agama-cli#48, gh#yast/agama-cli#51).
  * Better error reporting when the bus is not found
    (gh#yast/agama-cli#48).
  * Improve the progress reporting mechanism, although it is still
    a work in progress (gh#yast/agama-cli#50).

-------------------------------------------------------------------
Wed Mar 22 09:39:29 UTC 2023 - Imobach Gonzalez Sosa <igonzalezsosa@suse.com>

- Add support for setting root authentication mechanisms
  (gh#yast/agama-cli#47).

-------------------------------------------------------------------
Tue Mar 21 16:06:02 UTC 2023 - Martin Vidner <mvidner@suse.com>

- Do not fall back to the system D-Bus (gh#yast/agama-cli#45).

-------------------------------------------------------------------
Wed Mar 21 13:28:01 UTC 2023 - Imobach Gonzalez Sosa <igonzalezsosa@suse.com>

- Use JSON as the default format (gh#yast/agama-cli#46).

-------------------------------------------------------------------
Tue Mar 21 08:55:39 UTC 2023 - Josef Reidinger <jreidinger@suse.com>

- Fix the path of the JSON schema (gh#yast/agama-cli#44).

-------------------------------------------------------------------
Thu Mar 16 11:56:42 UTC 2023 - Imobach Gonzalez Sosa <igonzalezsosa@suse.com>

- First version of the package:
  * Querying and setting simple values.
  * Adding elements to collections
  * Handling of auto-installation profiles.
  * Basic error handling
- 0.1<|MERGE_RESOLUTION|>--- conflicted
+++ resolved
@@ -1,16 +1,15 @@
 -------------------------------------------------------------------
-<<<<<<< HEAD
 Tue Jul 18 13:32:04 UTC 2023 - Josef Reidinger <jreidinger@suse.com>
 
 - Add to CLI "questions" subcommand with mode option to set
   interactive and non-interactive mode (gh#openSUSE/agama#668)
-=======
+
+-------------------------------------------------------------------
 Mon Jul 17 13:36:56 UTC 2023 - Imobach Gonzalez Sosa <igonzalezsosa@suse.com>
 
 - Fix the logic to decide which network connections to write
   due to a bug introduced in gh#openSUSE/agama#662
   (gh#openSUSE/agama#667).
->>>>>>> bd024b89
 
 -------------------------------------------------------------------
 Mon Jul 17 09:16:38 UTC 2023 - Josef Reidinger <jreidinger@suse.com>
