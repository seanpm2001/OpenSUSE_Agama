--- conflicted
+++ resolved
@@ -1,6 +1,5 @@
 -------------------------------------------------------------------
-<<<<<<< HEAD
-Mon Jan 29 14:27:32 UTC 2024 - Imobach Gonzalez Sosa <igonzalezsosa@suse.com>
+Mon Jan 29 15:53:56 UTC 2024 - Imobach Gonzalez Sosa <igonzalezsosa@suse.com>
 
 - Better network configuration handling (gh#openSUSE/agama#1006):
   * Write only changed connections.
@@ -8,15 +7,14 @@
     failed.
   * Improved error handling when reading or writing the changes.
   * Properly remove deleted connections from the D-Bus tree.
-  * Add support for hidden wireless networks.
   * Use the UUID to identify connections.
   * Do not support multiple connections with the same ID.
-=======
+
+-------------------------------------------------------------------
 Mon Jan 29 15:37:56 UTC 2024 - Jorik Cronenberg <jorik.cronenberg@suse.com>
 
 - Add hidden property for wireless in network model
   (gh#openSUSE/agama#1024).
->>>>>>> 1968c26f
 
 -------------------------------------------------------------------
 Mon Jan 29 10:22:49 UTC 2024 - Jorik Cronenberg <jorik.cronenberg@suse.com>
