# frozen_string_literal: true

#
# Copyright (c) [2022] SUSE LLC
#
# All Rights Reserved.
#
# This program is free software; you can redistribute it and/or modify it
# under the terms of version 2 of the GNU General Public License as published
# by the Free Software Foundation.
#
# This program is distributed in the hope that it will be useful, but WITHOUT
# ANY WARRANTY; without even the implied warranty of MERCHANTABILITY or
# FITNESS FOR A PARTICULAR PURPOSE.  See the GNU General Public License for
# more details.
#
# You should have received a copy of the GNU General Public License along
# with this program; if not, contact SUSE LLC.
#
# To contact SUSE LLC about this file by physical or electronic mail, you may
# find current contact information at www.suse.com.

<<<<<<< HEAD
gem "rake"
gem "ruby-dbus", "~> 0.17"
gem "eventmachine"
=======
source "https://rubygems.org"
>>>>>>> da843aa2

gemspec<|MERGE_RESOLUTION|>--- conflicted
+++ resolved
@@ -20,12 +20,6 @@
 # To contact SUSE LLC about this file by physical or electronic mail, you may
 # find current contact information at www.suse.com.
 
-<<<<<<< HEAD
-gem "rake"
-gem "ruby-dbus", "~> 0.17"
-gem "eventmachine"
-=======
 source "https://rubygems.org"
->>>>>>> da843aa2
 
 gemspec