-------------------------------------------------------------------
<<<<<<< HEAD
Tue Jun 25 15:15:53 UTC 2024 - Imobach Gonzalez Sosa <igonzalezsosa@suse.com>

- Use a D-Bus method instead of a signal to change the language and
  the keyboard layout (gh#openSUSE/agama#1375).
=======
Wed Jun 26 08:25:56 UTC 2024 - Ladislav Slezák <lslezak@suse.com>

- Optionally use the local DVD installation source if it is present
  (gh#openSUSE/agama#1372)
>>>>>>> 9720a29c

-------------------------------------------------------------------
Tue Jun 25 15:03:05 UTC 2024 - David Diaz <dgonzalez@suse.com>

- Add support for retrieving the storage resize actions
  (gh#openSUSE/agama#1354).

-------------------------------------------------------------------
Thu Jun 20 05:25:49 UTC 2024 - Imobach Gonzalez Sosa <igonzalezsosa@suse.com>

- Add support for progress sequences with pre-defined descriptions
  (gh#openSUSE/agama#1356).

-------------------------------------------------------------------
Wed Jun 19 06:04:46 UTC 2024 - Ladislav Slezák <lslezak@suse.com>

- Use a different libzypp target for Agama, do not use the Live
  system package management (gh#openSUSE/agama#1329)
- Properly delete the libzypp cache when changing the products
  (gh#openSUSE/agama#1349)

-------------------------------------------------------------------
Thu Jun 13 10:53:27 UTC 2024 - Imobach Gonzalez Sosa <igonzalezsosa@suse.com>

- Replace the Validations with the Issues API in the users-related
  API (gh#openSUSE/agama#1202).

-------------------------------------------------------------------
Wed Jun  5 13:56:54 UTC 2024 - Ancor Gonzalez Sosa <ancor@suse.com>

- Allow to execute the legacy AutoYaST storage proposal
  (gh#openSUSE/agama#1284).

-------------------------------------------------------------------
Tue Jun  4 14:16:02 UTC 2024 - José Iván López González <jlopez@suse.com>

- Convert AutoYaST partitioning section to JSON
  (gh#openSUSE/agama#1285).

-------------------------------------------------------------------
Mon May 27 12:43:49 UTC 2024 - José Iván López González <jlopez@suse.com>

- Update product mount points as part of the probing (bsc#1225348).

-------------------------------------------------------------------
Tue May 21 05:32:46 UTC 2024 - José Iván López González <jlopez@suse.com>

- Emit a PropertiesChanged signal for ProductMountPoints and
  EncryptionMethods properties when the product changes
  (gh#openSUSE/agama#1236).

-------------------------------------------------------------------
Fri May 17 09:52:25 UTC 2024 - Imobach Gonzalez Sosa <igonzalezsosa@suse.com>

- Version 8

-------------------------------------------------------------------
Thu May 16 15:36:16 UTC 2024 - José Iván López González <jlopez@suse.com>

- Do not probe devices implictly (gh#openSUSE/agama#1226).

-------------------------------------------------------------------
Wed May 15 12:52:42 UTC 2024 - José Iván López González <jlopez@suse.com>

- Export the device name of the Multipath wires and RAID devices
  instead of their D-Bus path (gh#openSUSE/agama#1212).

-------------------------------------------------------------------
Mon May  6 05:13:11 UTC 2024 - Imobach Gonzalez Sosa <igonzalezsosa@suse.com>

- Remove the dependency on cockpit.socket (gh#openSUSE/agama#1119)

-------------------------------------------------------------------
Thu Apr 25 13:40:06 UTC 2024 - Ancor Gonzalez Sosa <ancor@suse.com>

- Adapted to recent changes on Y2Storage::GuidedProposal
  (gh#yast/yast-storage-ng#1382)

-------------------------------------------------------------------
Thu Apr 18 08:46:06 UTC 2024 - Ladislav Slezák <lslezak@suse.com>

- Display encryption status in the storage result
  (gh#openSUSE/agama#1155)

-------------------------------------------------------------------
Wed Apr 10 11:35:53 UTC 2024 - Ladislav Slezák <lslezak@suse.com>

- Fixed setting unlimited maximum partition size
  (gh#openSUSE/agama#1065)

-------------------------------------------------------------------
Wed Apr  3 15:12:05 UTC 2024 - José Iván López González <jlopez@suse.com>

- Add new proposal settings to allow configuring the boot device
  and to select different scenarios for the installation device:
  a disk, a new LVM volume group or reuse an LVM volume group
  (gh#openSUSE/agama#1068).

-------------------------------------------------------------------
Fri Mar 22 09:18:20 UTC 2024 - Ancor Gonzalez Sosa <ancor@suse.com>

- Make it possible to use non-auto sizes for volumes with
  adjust_by_ram (gh#openSUSE/agama#1111).

-------------------------------------------------------------------
Thu Mar 21 10:35:09 UTC 2024 - Ancor Gonzalez Sosa <ancor@suse.com>

- Extend the storage D-Bus API: new attributes for the volumes
  (Target and TargetDevice) to decide where to locate each of them
  (gh#openSUSE/agama#1105).

-------------------------------------------------------------------
Tue Mar 19 14:09:54 UTC 2024 - José Iván López González <jlopez@suse.com>

- Extend the storage D-Bus API: export LVM volume groups and
  logical volumes, export staging devices, add Device and Partition
  interfaces, export unused slots (gh#openSUSE/agama#1104).

-------------------------------------------------------------------
Tue Feb 27 15:53:46 UTC 2024 - Imobach Gonzalez Sosa <igonzalezsosa@suse.com>

- Rename the gem to agama-yast and the package to
  rubygem-agama-yast (gh#openSUSE/agama#1056).

-------------------------------------------------------------------
Tue Feb 20 13:15:15 UTC 2024 - José Iván López González <jlopez@suse.com>

- Add Filesystem and Component D-Bus interfaces
  (gh#openSUSE/agama#1028).

-------------------------------------------------------------------
Wed Feb  7 11:49:02 UTC 2024 - Imobach Gonzalez Sosa <igonzalezsosa@suse.com>

- Add preliminary support to import AutoYaST profiles
  (gh#openSUSE/agama#1029).

-------------------------------------------------------------------
Thu Feb  1 13:08:39 UTC 2024 - Josef Reidinger <jreidinger@suse.com>

- Log if multipath probing is misconfigured (bsc#1215598) 

-------------------------------------------------------------------
Mon Jan 29 13:51:30 UTC 2024 - José Iván López González <jlopez@suse.com>

- Export partitions on D-Bus (gh#openSUSE/agama#1016).

-------------------------------------------------------------------
Thu Jan 18 14:55:36 UTC 2024 - José Iván López González <jlopez@suse.com>

- Add support to check availability of a package
  (gh#openSUSE/agama#1004).

-------------------------------------------------------------------
Thu Jan 18 08:35:01 UTC 2024 - Ancor Gonzalez Sosa <ancor@suse.com>

- New default encryption settings: LUKS2 with PBKDF2.
- Expose encryption methods at D-Bus API (gh#openSUSE/agama#995).

-------------------------------------------------------------------
Tue Jan 16 10:49:14 UTC 2024 - Michal Filka <mfilka@suse.com>

- bsc#1210541, gh#openSUSE/agama#516
  - copy NM's runtime config created on dracut's request to the target 
-------------------------------------------------------------------
Thu Jan 11 15:32:44 UTC 2024 - Imobach Gonzalez Sosa <igonzalezsosa@suse.com>

- Handle the encoding included in the UILocale D-Bus property
  (gh#openSUSE/agama#987).

-------------------------------------------------------------------
Thu Jan 11 12:08:29 UTC 2024 - Ladislav Slezák <lslezak@suse.com>

- Translate the pattern descriptions (gh#openSUSE/agama#859)

-------------------------------------------------------------------
Thu Dec 21 14:23:48 UTC 2023 - Imobach Gonzalez Sosa <igonzalezsosa@suse.com>

- Version 7

-------------------------------------------------------------------
Wed Dec 20 15:30:40 UTC 2023 - José Iván López González <jlopez@suse.com>

- Update software issues after calling to solver
  (gh#openSUSE/agama#945).

-------------------------------------------------------------------
Fri Dec 15 15:04:43 UTC 2023 - José Iván López González <jlopez@suse.com>

- Set snapshots as not configurable by default
  (gh#openSUSE/agama#926).

-------------------------------------------------------------------
Tue Dec  5 09:49:10 UTC 2023 - José Iván López González <jlopez@suse.com>

- Explicitly add dependencies instead of relying on the live ISO
  to provide the required packages (gh#openSUSE/agama/911).

-------------------------------------------------------------------
Sun Dec  3 15:45:22 UTC 2023 - Imobach Gonzalez Sosa <igonzalezsosa@suse.com>

- Redefine the InstFunctions module to avoid calling code that
  causes unwanted side effects, like resetting the timezone
  (gh#openSUSE/agama#903).

-------------------------------------------------------------------
Sat Dec  2 18:05:37 UTC 2023 - Imobach Gonzalez Sosa <igonzalezsosa@suse.com>

- Version 6

-------------------------------------------------------------------
Wed Nov 29 11:26:39 UTC 2023 - Imobach Gonzalez Sosa <igonzalezsosa@suse.com>

- Update the software proposal when the locale changes
  (gh#openSUSE/agama#881).

-------------------------------------------------------------------
Fri Nov 24 14:50:22 UTC 2023 - Imobach Gonzalez Sosa <igonzalezsosa@suse.com>

- Install recommended packages (gh#openSUSE/agama#889).

-------------------------------------------------------------------
Thu Nov 16 16:27:37 UTC 2023 - Ladislav Slezák <lslezak@suse.com>

- Software service - correctly change the locale, pass the changed
  locale to libzypp (gh#openSUSE/agama#875).

-------------------------------------------------------------------
Wed Nov 15 12:31:10 UTC 2023 - José Iván López González <jlopez@suse.com>

- Add D-Bus API for registering a product (gh#openSUSE/agama#869).

-------------------------------------------------------------------
Thu Nov  2 14:00:01 UTC 2023 - Ancor Gonzalez Sosa <ancor@suse.com>

- Delegate TPM-based encryption to YaST (gh#openSUSE/agama#826)

-------------------------------------------------------------------
Mon Oct 23 11:33:26 UTC 2023 - Imobach Gonzalez Sosa <igonzalezsosa@suse.com>

- Version 5

-------------------------------------------------------------------
Fri Oct 20 08:37:22 UTC 2023 - Ancor Gonzalez Sosa <ancor@suse.com>

- Do not reuse pre-existing swap partitions in the storage proposal
  (gh#openSUSE/agama#806)

-------------------------------------------------------------------
Tue Oct 10 08:51:45 UTC 2023 - Ladislav Slezák <lslezak@suse.com>

- Extended Software service to allow configuring selected patterns
  (gh#openSUSE/agama#792)

-------------------------------------------------------------------
Wed Oct  4 19:51:32 UTC 2023 - Josef Reidinger <jreidinger@suse.com>

- Add indication to btrfs volumes if it is transactional
  (gh#openSUSE/agama#789)

-------------------------------------------------------------------
Fri Sep 29 14:37:25 UTC 2023 - Ancor Gonzalez Sosa <ancor@suse.com>

- Adapted storage settings for ALP Dolomite (gh#openSUSE/agama#782)

-------------------------------------------------------------------
Wed Sep 27 12:12:59 UTC 2023 - José Iván López González <jlopez@suse.com>

- Fix D-Bus type for SystemVGDevices and restore system VG devices
  from previous settings (gh#openSUSE/agama#763).

-------------------------------------------------------------------
Tue Sep 26 15:57:08 UTC 2023 - Imobach Gonzalez Sosa <igonzalezsosa@suse.com>

- Version 4

-------------------------------------------------------------------
Tue Sep 19 11:14:42 UTC 2023 - José Iván López González <jlopez@suse.com>

- Do not automatically probe after selecting a new product
  (gh#openSUSE/agama#748).

-------------------------------------------------------------------
Thu Sep 14 09:04:29 UTC 2023 - Imobach Gonzalez Sosa <igonzalezsosa@suse.com>

- Use a single D-Bus service to expose the manager and the users
  settings (gh#openSUSE/agama#753, follow-up of
  gh#openSUSE/agama#729).

-------------------------------------------------------------------
Tue Sep 12 12:27:33 UTC 2023 - Imobach Gonzalez Sosa <igonzalezsosa@suse.com>

- Do not crash when it is not possible to handle a product change
  in the manager service (related to bsc#1215197).
- When selecting the product, do not perform any change if the
  product is still the same.

-------------------------------------------------------------------
Mon Sep 11 11:28:05 UTC 2023 - Imobach Gonzalez Sosa <igonzalezsosa@suse.com>

- The software and the storage services do not dispatch actions
  during progress reporting anymore (related to bsc#1215197).

-------------------------------------------------------------------
Wed Sep  6 08:02:35 UTC 2023 - José Iván López González <jlopez@suse.com>

- New storage proposal settings (gh#openSUSE/agama#738).

-------------------------------------------------------------------
Fri Sep  1 07:32:59 UTC 2023 - Imobach Gonzalez Sosa <igonzalezsosa@suse.com>

- Extend the Ruby-based services logs with information about
  each step (gh#openSUSE/agama#732).
- Raise the D-Bus service start timeout for troubleshoting purposes
  (related to bsc#1214737).

-------------------------------------------------------------------
Thu Aug 31 10:36:53 UTC 2023 - Imobach Gonzalez Sosa <igonzalezsosa@suse.com>

- Adapt the locale and questions clients to use the same D-Bus
  service (gh#openSUSE/agama#729).

-------------------------------------------------------------------
Wed Aug 30 12:39:18 UTC 2023 - Josef Reidinger <jreidinger@suse.com>

- Respect UI locale in dbus services (gh#openSUSE/agama#725)

-------------------------------------------------------------------
Mon Aug 28 07:59:26 UTC 2023 - Knut Anderssen <kanderssen@suse.com>

- Copy the proxy configuration to the target system when needed
  (bsc#1212677, gh#openSUSE/agama#711).

-------------------------------------------------------------------
Wed Aug 23 10:39:46 UTC 2023 - Imobach Gonzalez Sosa <igonzalezsosa@suse.com>

- Install the ppc64-diag package when running on ppc64le (related
  to bsc#1206898).

-------------------------------------------------------------------
Mon Aug 21 11:15:50 UTC 2023 - Imobach Gonzalez Sosa <igonzalezsosa@suse.com>

- Set the manager service as busy during the startup phase
  (bsc#1213194).

-------------------------------------------------------------------
Fri Aug 18 14:17:13 UTC 2023 - Knut Anderssen <kanderssen@suse.com>

- Add proxy setup support (bsc#1212677, gh#openSUSE/agama#696).

-------------------------------------------------------------------
Mon Aug  7 10:52:35 UTC 2023 - Imobach Gonzalez Sosa <igonzalezsosa@suse.com>

- Do not consider the architecture when filtering the configuration
  file through the filter-config.rb script (gh#openSUSE/agama#691).

-------------------------------------------------------------------
Wed Aug  2 10:03:13 UTC 2023 - Imobach Gonzalez Sosa <igonzalezsosa@suse.com>

- Version 3

-------------------------------------------------------------------
Wed Aug  2 10:03:09 UTC 2023 - Imobach Gonzalez Sosa <igonzalezsosa@suse.com>


-------------------------------------------------------------------
Wed Jul 26 10:00:39 UTC 2023 - José Iván López González <jlopez@suse.com>

- Adapt config file to install ALP Dolomite instead of ALP Micro
  and remove ALP Bedrock (gh#openSUSE/agama#674).

-------------------------------------------------------------------
Mon Jul 17 09:16:38 UTC 2023 - Josef Reidinger <jreidinger@suse.com>

- Adapt to new questions D-Bus API to allow automatic answering of
  questions when requested. All code using this API is adapted
  (gh#openSUSE/agama#637)

-------------------------------------------------------------------
Wed Jul  5 14:02:23 UTC 2023 - José Iván López González <jlopez@suse.com>

- Delay zFCP probing after activating a controller and ensure the
  system is marked as deprecated if needed after probing zFCP
  (gh#openSUSE/agama#650).

-------------------------------------------------------------------
Wed Jun 14 15:11:56 UTC 2023 - José Iván López González <jlopez@suse.com>

- Extend zFCP D-Bus API to provide allow_lun_scan info
  (gh#openSUSE/agama/626).

-------------------------------------------------------------------
Wed Jun  7 11:13:49 UTC 2023 - José Iván López González <jlopez@suse.com>

- Add D-Bus API for managing zFCP devices (gh#openSUSE/agama#594).

-------------------------------------------------------------------
Wed Jun  7 08:54:58 UTC 2023 - Michal Filka <mfilka@suse.com>

- Merge the users D-Bus service into the main one to save some resources
  (gh#openSUSE/agama#596).

-------------------------------------------------------------------
Wed Jun  7 05:33:27 UTC 2023 - Imobach Gonzalez Sosa <igonzalezsosa@suse.com>

- Drop the old `org.opensuse.Agama.Language1` which was replaced
  with `org.opensuse.Agama.Locale1` (gh#openSUSE/agama#608).

-------------------------------------------------------------------
Wed May 24 15:43:41 UTC 2023 - Ancor Gonzalez Sosa <ancor@suse.com>

- Adjust volume definitions for Tumbleweed (related to bsc#1075990)
- Display "ALP Server" instead of "ALP Bedrock"

-------------------------------------------------------------------
Tue May 23 11:51:26 UTC 2023 - Martin Vidner <mvidner@suse.com>

- Version 2.1

-------------------------------------------------------------------
Tue May 23 08:05:14 UTC 2023 - José Iván López González <jlopez@suse.com>

- Initial version of storage D-Bus API for exporting system devices.
- gh#openSUSE/agama#586

-------------------------------------------------------------------
Mon May 22 12:28:46 UTC 2023 - Martin Vidner <mvidner@suse.com>

- Version 2

-------------------------------------------------------------------
Thu May 18 12:19:49 UTC 2023 - Martin Vidner <mvidner@suse.com>

- Update ruby-dbus dependency to 0.22.x (gh#openSUSE/agama#581)

-------------------------------------------------------------------
Tue May 16 13:42:18 UTC 2023 - Knut Alejandro Anderssen González <kanderssen@suse.com>

- Added ppc64le repositories for ALP Bedrock and ALP Micro products
- gh#openSUSE/agama#577

-------------------------------------------------------------------
Fri May  5 15:20:25 UTC 2023 - José Iván López González <jlopez@suse.com>

- Add callbacks for storage commit errors (gh#openSUSE/agama/558).

-------------------------------------------------------------------
Wed Apr 26 15:48:41 UTC 2023 - José Iván López González <jlopez@suse.com>

- Add D-Bus API for managing issues.
- Replace validation interface by issues in the storage service.
- gh#openSUSE/agama#548

-------------------------------------------------------------------
Fri Apr 14 13:13:56 UTC 2023 - José Iván López González <jlopez@suse.com>

- Modify default storage settings.
- Fix issue with volume templates.
- gh#openSUSE/agama#521

-------------------------------------------------------------------
Mon Apr 10 10:14:39 UTC 2023 - Imobach Gonzalez Sosa <igonzalezsosa@suse.com>

- Update ruby-dbus dependency to version 0.21.0
  (gh#openSUSE/agama#528).

-------------------------------------------------------------------
Wed Apr  5 14:12:51 UTC 2023 - José Iván López González <jlopez@suse.com>

- Rename D-Bus interface for generic questions
  (gh#openSUSE/agama#524).

-------------------------------------------------------------------
Wed Mar 29 11:31:12 UTC 2023 - Imobach Gonzalez Sosa <igonzalezsosa@suse.com>

- Rename D-Installer to Agama (gh#openSUSE/agama#507).
- Version 1

-------------------------------------------------------------------
Fri Mar 24 15:32:54 UTC 2023 - Imobach Gonzalez Sosa <igonzalezsosa@suse.com>

- Version 0.8.3

-------------------------------------------------------------------
Fri Mar 24 14:53:14 UTC 2023 - Knut Alejandro Anderssen González <kanderssen@suse.com>

- Adjustments to allow obtaining the DASD format progress and set
  the system as deprecated after making DASD changes.
- gh#openSUSE/agama#501.

-------------------------------------------------------------------
Fri Mar 24 10:39:18 UTC 2023 - Imobach Gonzalez Sosa <igonzalezsosa@suse.com>

- Version 0.8.2

-------------------------------------------------------------------
Thu Mar 23 17:04:54 UTC 2023 - José Iván López González <jlopez@suse.com>

- Set system as deprecated after changing iSCSI sessions.
- Reuse settings from previous proposal.
- gh#openSUSE/agama#484

-------------------------------------------------------------------
Wed Mar 22 16:05:14 UTC 2023 - Knut Anderssen <kanderssen@suse.com>

- Added a fallback in order to prevent a proposal error when no
  planned devices are available (gh#openSUSE/agama#494).

-------------------------------------------------------------------
Wed Mar 22 15:20:45 UTC 2023 - Ancor Gonzalez Sosa <ancor@suse.com>

- Adjustments to prevent iSCSI-related delays during storage
  probing (gh#openSUSE/agama#493).

-------------------------------------------------------------------
Wed Mar 22 15:12:46 UTC 2023 - Martin Vidner <mvidner@suse.com>

- Fix service startup (gh#openSUSE/agama#491):
  * Fix race at systemd startup time.
  * Install the dependencies before starting it up.

-------------------------------------------------------------------
Wed Mar 22 11:11:52 UTC 2023 - Imobach Gonzalez Sosa <igonzalezsosa@suse.com>

- Version 0.8.1

-------------------------------------------------------------------
Tue Mar 21 21:51:48 UTC 2023 - Knut Anderssen <kanderssen@suse.com>

- Allow to define architecture specific patterns and packages
  (gh#openSUSE/agama#486).

-------------------------------------------------------------------
Tue Mar 21 16:44:27 UTC 2023 - Ladislav Slezák <lslezak@suse.com>

- Fixed exception handling so service always goes back to the
  "idle" state when finishing a block (related to bsc#1209523)

-------------------------------------------------------------------
Tue Mar 21 16:28:26 UTC 2023 - Ancor Gonzalez Sosa <ancor@suse.com>

- Added D-Bus API for management of DASDs (gh#openSUSE/agama#464,
  gh#openSUSE/agama#476)

-------------------------------------------------------------------
Tue Mar 21 11:42:51 UTC 2023 - Imobach Gonzalez Sosa <igonzalezsosa@suse.com>

- Update the products definitions (gh#openSUSE/agama#485):
  * Replace "ALP" with "ALP Bedrock" and "ALP Micro".
  * Drop Leap 15.4 and Leap Micro 5.3.
- Add a script to auto-generate the configuration file when
  building the ISO.

-------------------------------------------------------------------
Thu Mar 16 16:13:21 UTC 2023 - Imobach Gonzalez Sosa <igonzalezsosa@suse.com>

- Version 0.8

-------------------------------------------------------------------
Thu Mar 16 15:56:00 UTC 2023 - José Iván López González <jlopez@suse.com>

- Add callbacks to be called on iSCSI activation
  (gh#openSUSE/agama#435).

-------------------------------------------------------------------
Thu Mar 16 14:54:44 UTC 2023 - Knut Anderssen <kanderssen@suse.com>

- Adapted the service configuration for the s390x architecture
  (gh#openSUSE/agama#469).

-------------------------------------------------------------------
Thu Mar 16 13:45:21 UTC 2023 - Knut Anderssen <kanderssen@suse.com>

- Fix gem2rpm configuration requiring the dbus-1-common package
  (gh#openSUSE/agama#470).

-------------------------------------------------------------------
Wed Mar  8 07:46:54 UTC 2023 - Imobach Gonzalez Sosa <igonzalezsosa@suse.com>

- Fix gem2rpm configuration to include YaST2 dependencies
  (gh#openSUSE/agama#459).

-------------------------------------------------------------------
Thu Mar  2 08:48:36 UTC 2023 - Ancor Gonzalez Sosa <ancor@suse.com>

- Write /iguana/mountlist if running on Iguana
  (gh#openSUSE/agama#445).

-------------------------------------------------------------------
Wed Feb 15 16:09:16 UTC 2023 - José Iván López González <jlopez@suse.com>

- Add D-Bus API for iSCSI (gh#openSUSE/agama#402).

-------------------------------------------------------------------
Wed Feb 15 15:18:43 UTC 2023 - Imobach Gonzalez Sosa <igonzalezsosa@suse.com>

- Version 0.7
- Update the list of patterns to install for Leap Micro 5.3
  (gh#openSUSE/agama#427).

-------------------------------------------------------------------
Wed Feb  8 18:09:01 UTC 2023 - Imobach Gonzalez Sosa <igonzalezsosa@suse.com>

- Better handling of software repositories
  (gh#openSUSE/agama#414):
  * Report issues when reading the software repositories.
  * Inform the user about the software proposal progress.
  * Do not try to calculate a proposal if there are no
    repositories.

-------------------------------------------------------------------
Fri Jan 20 12:25:56 UTC 2023 - Martin Vidner <mvidner@suse.com>

- Use the upstream version of D-Bus ObjectManager
  (gh#openSUSE/agama#245)

-------------------------------------------------------------------
Wed Jan 18 08:03:40 UTC 2023 - Josef Reidinger <jreidinger@suse.com>

- Save logs and provide the path to the file
  (gh#openSUSE/agama#379)

-------------------------------------------------------------------
Tue Jan 17 10:06:23 UT0 2023 - Josef Reidinger <jreidinger@suse.com>

- Implement validation of software proposal
  (gh#openSUSE/agama#381)

-------------------------------------------------------------------
Mon Jan 16 17:02:21 UTC 2023 - Imobach Gonzalez Sosa <igonzalezsosa@suse.com>

- Check for installed packages in the target system, instead of the
  installation medium (gh#openSUSE/agama#393).

-------------------------------------------------------------------
Mon Jan 16 14:57:59 UTC 2023 - Imobach Gonzalez Sosa <igonzalezsosa@suse.com>

- Simplify the network configuration to just copying the
  NetworkManager connections and enabling the service
  (gh#openSUSE/agama#397).

-------------------------------------------------------------------
Tue Jan 10 10:29:00 UTC 2023 - Imobach Gonzalez Sosa <igonzalezsosa@suse.com>

- Use a dedicated D-Bus server (gh#openSUSE/agama#384).

-------------------------------------------------------------------
Thu Dec 15 13:15:10 UTC 2022 - Imobach Gonzalez Sosa <igonzalezsosa@suse.com>

- Implement the ImportGpgKey libzypp callback
  (gh#openSUSE/agama#371)
- Version 0.6.2

-------------------------------------------------------------------
Wed Dec 14 22:38:24 UTC 2022 - Imobach Gonzalez Sosa <igonzalezsosa@suse.com>

- Implement AcceptUnsignedFile and MediaChange libzypp callbacks
  (gh#openSUSE/agama#369).

-------------------------------------------------------------------
Wed Dec 14 15:29:12 UTC 2022 - Imobach Gonzalez Sosa <igonzalezsosa@suse.com>

- Switch the SELinux policy for ALP to "enforcing"
  (gh#openSUSE/agama#360).
- Fix generic questions handling (gh#openSUSE/agama#362)
- Version 0.6.1

-------------------------------------------------------------------
Wed Dec 14 13:25:22 UTC 2022 - Ancor Gonzalez Sosa <ancor@suse.com>

- Removed previous temporary setting "olaf_luks2_password" and all
  the code supporting it.
- Added new temporary setting "tpm_luks_open" to try to configure
  TPM-based unlocking of the LUKS devices during the first system
  boot (gh#openSUSE/agama#363).

-------------------------------------------------------------------
Mon Dec  5 13:17:56 UTC 2022 - Imobach Gonzalez Sosa <igonzalezsosa@suse.com>

- Write snapshots configuration (gh#openSUSE/agama#350).
- Update to version 0.6.0

-------------------------------------------------------------------
Fri Dec  2 14:52:36 UTC 2022 - José Iván López González <jlopez@suse.com>

- Improve messages of storage validation errors.
- Do not encrypt devices when receiving an empty password from
  D-Bus (gh#openSUSE/agama#321).

-------------------------------------------------------------------
Thu Dec  1 16:22:58 UTC 2022 - Josef Reidinger <jreidinger@suse.com>

- Allow to define products architectures and architecture specific
  installation repositories
- Adapt default d-installer.yml to fix installation on other archs
  (gh#openSUSE/agama#279)

-------------------------------------------------------------------
Wed Nov 30 12:42:42 UTC 2022 - Knut Alejandro Anderssen González <kanderssen@suse.de>

- Add validation for the first user creation (gh#openSUSE/agama#337)

-------------------------------------------------------------------
Wed Nov 30 12:41:26 UTC 2022 - Ancor Gonzalez Sosa <ancor@suse.com>

- Encryption method and pbkdf are now configurable per-product, set
  to LUKS2 and PBKDF2 for ALP (gh#openSUSE/agama#340).
- Improved selection of packages for ALP to boot from encrypted
  devices and LVM (gh#openSUSE/agama#338).
- Temporarily adjusted storage proposal to delete all existing
  partitions and to never reuse LVM (gh#openSUSE/agama#340).

-------------------------------------------------------------------
Fri Nov 18 16:27:43 UTC 2022 - Imobach Gonzalez Sosa <igonzalezsosa@suse.com>

- Update to version 0.5.0:
  * Use D-Bus activation instead of explicit service starting
    (gh#openSUSE/agama#287).
  * Load the configuration from /etc/d-installer.yaml
    (gh#openSUSE/agama#301).
  * Move D-Bus configuration to /usr/share (gh#openSUSE/agama#254).
  * Extract questions and storage handling to separate services
    (gh#openSUSE/agama#248).
  * Add a mechanism to report problems found in the configuration
    (gh#openSUSE/agama#299).
  * Extend the D-Bus API for the storage proposal
    (gh#openSUSE/agama#268).
  * Do not block after software installation if a package cannot
    be installed (gh#openSUSE/agama#322).
  * Add support to install the Adaptable Linux Platform Host OS
    (gh#openSUSE/agama#265).
  * Update Leap Micro to version 5.3 (gh#openSUSE/agama#318).

-------------------------------------------------------------------
Thu Jul 28 08:20:21 UTC 2022 - Imobach Gonzalez Sosa <igonzalezsosa@suse.com>

- Update to version 0.4.2:
  * Prevent the installation from being blocked when the user
    changes the language (gh#openSUSE/agama#239 and
    gh#openSUSE/agama#240).
  * Add a new service org.opensuse.DInstaller.Language to handle
    yast2-country related logic.

-------------------------------------------------------------------
Tue Jul 26 09:56:53 UTC 2022 - Imobach Gonzalez Sosa <igonzalezsosa@suse.com>

- Update to version 0.4.1:
  * Respond to D-Bus messages during software installation
    (gh#openSUSE/agama#223).
  * Prevent the redefined PackagesProposal module from sending a
    nil value over D-Bus.

-------------------------------------------------------------------
Fri Jul 15 07:24:16 UTC 2022 - Imobach Gonzalez Sosa <igonzalezsosa@suse.com>

- Update to version 0.4:
  * Add support for installing multiple products
    (gh#openSUSE/agama#181).
  * Switch to a multi-process architecture (gh#openSUSE/agama#153):
    - Users service (gh#openSUSE/agama#164).
    - Software service (gh#openSUSE/agama#201).
  * Simplify the installation workflow and introduce a new
    status/progress reporting API
    (gh#openSUSE/agama#209).
  * Install packages that are required to configure the LSM
    (gh#openSUSE/agama#222).
- Add dependencies on YaST2 and snapper packages.

-------------------------------------------------------------------
Mon Jun 13 10:17:32 UTC 2022 - Imobach Gonzalez Sosa <igonzalezsosa@suse.com>

- Update to version 0.3:
  * Extend configuration to support:
    - Selecting patterns for installation
      (gh#openSUSE/agama#184).
    - Configuring an LSM (gh#openSUSE/agama#173 and
      gh#openSUSE/agama#184).
    - Specifying the list of storage volumes
      (gh#openSUSE/agama#188).

-------------------------------------------------------------------
Tue May 17 10:58:43 UTC 2022 - Imobach Gonzalez Sosa <igonzalezsosa@suse.com>

- Update to version 0.2:
  * Introduce a YAML-based configuration system
    (gh#openSUSE/agama#132 and gh#openSUSE/agama#158).
  * Add a mechanism to allow user interaction from the service
    (gh#openSUSE/agama#123 and gh#openSUSE/agama#135).
  * Allow setting an SSL certificate for remote installation
    or disabling SSL completely (gh#openSUSE/agama#145).
  * Define the installation repository through a configuration
    file (gh#openSUSE/agama#122).

-------------------------------------------------------------------
Wed Mar 30 07:06:18 UTC 2022 - Imobach Gonzalez Sosa <igonzalezsosa@suse.com>

- First release (version 0.1):
  * Minimal installation of openSUSE Leap or Tumbleweed.
  * Allow setting the language, selecting a product, choosing a disk to
    install into, setting the root authentication mechanism and creating
    a first user.
  * Automatic boot loader installation.
  * Automatic network set up based on the configuration of the
    underlying system.<|MERGE_RESOLUTION|>--- conflicted
+++ resolved
@@ -1,15 +1,14 @@
 -------------------------------------------------------------------
-<<<<<<< HEAD
-Tue Jun 25 15:15:53 UTC 2024 - Imobach Gonzalez Sosa <igonzalezsosa@suse.com>
+Wed Jun 26 08:37:16 UTC 2024 - Imobach Gonzalez Sosa <igonzalezsosa@suse.com>
 
 - Use a D-Bus method instead of a signal to change the language and
   the keyboard layout (gh#openSUSE/agama#1375).
-=======
+
+-------------------------------------------------------------------
 Wed Jun 26 08:25:56 UTC 2024 - Ladislav Slezák <lslezak@suse.com>
 
 - Optionally use the local DVD installation source if it is present
   (gh#openSUSE/agama#1372)
->>>>>>> 9720a29c
 
 -------------------------------------------------------------------
 Tue Jun 25 15:03:05 UTC 2024 - David Diaz <dgonzalez@suse.com>
