--- conflicted
+++ resolved
@@ -147,14 +147,9 @@
 
       # Probes the devices
       def probe_devices
-<<<<<<< HEAD
+        iscsi.probe
         # TODO: better probe callbacks that can report issue to user
         Y2Storage::StorageManager.instance.probe(Y2Storage::Callbacks::UserProbe.new)
-=======
-        # TODO: probe callbacks
-        iscsi.probe
-        Y2Storage::StorageManager.instance.probe
->>>>>>> 40780d13
       end
 
       # Calculates the default proposal
