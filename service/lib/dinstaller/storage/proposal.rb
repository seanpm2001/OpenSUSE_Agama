--- conflicted
+++ resolved
@@ -22,14 +22,11 @@
 require "y2storage"
 require "y2storage/dialogs/guided_setup/helpers/disk"
 require "dinstaller/with_progress"
-<<<<<<< HEAD
 require "dinstaller/validation_error"
-=======
 require "dinstaller/storage/actions"
 require "dinstaller/storage/proposal_settings"
 require "dinstaller/storage/proposal_settings_converter"
 require "dinstaller/storage/volume_converter"
->>>>>>> 1e3f5164
 
 module DInstaller
   module Storage
@@ -74,6 +71,13 @@
         disk_analyzer.candidate_disks
       end
 
+      # Name of devices where to perform the installation
+      #
+      # @return [Array<String>]
+      def candidate_devices
+        proposal.settings.candidate_devices
+      end
+
       # Label that should be used to represent the given disk in the UI
       #
       # NOTE: this is likely a temporary solution. The label should not be calculated in the backend
@@ -251,7 +255,6 @@
         Y2Storage::StorageManager.instance
       end
 
-<<<<<<< HEAD
       def validate_proposal
         return if candidate_devices.empty? || !proposal.failed?
 
@@ -272,7 +275,8 @@
         return if available_devices.empty? || candidate_devices.any?
 
         ValidationError.new("No devices are selected for installation")
-=======
+      end
+
       # Helper class to generate volumes from volume specs
       class VolumesGenerator
         # Constructor
@@ -311,7 +315,6 @@
         def converter
           @converter ||= VolumeConverter.new(default_specs: specs)
         end
->>>>>>> 1e3f5164
       end
     end
   end
