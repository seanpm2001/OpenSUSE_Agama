products:
  ALP:
<<<<<<< HEAD
    name: SUSE Adaptable Linux Platform Host OS
    archs: x86_64,aarch64
=======
    name: SUSE ALP ContainerHost OS
>>>>>>> c935602b
    description: 'The Adaptable Linux Platform (ALP), the next generation of Linux,
      allow users to focus on their workloads while abstracting from the hardware
      and the application layer. The preview of ContainerHost OS is one of the
      first prototypes based on that platform.'
  Tumbleweed:
    name: openSUSE Tumbleweed
    description: 'The Tumbleweed distribution is a pure rolling release version
      of openSUSE containing the latest "stable" versions of all software
      instead of relying on rigid periodic release cycles. The project does
      this for users that want the newest stable software.'
  Leap Micro:
    name: openSUSE Leap Micro 5.3
    archs: x86_64,aarch64
    description: 'Leap Micro is an ultra-reliable, lightweight operating system
      built for containerized and virtualized workloads. This community version
      is based on SUSE Linux Enterprise Micro, which leverages the enterprise
      hardened security and compliance components of SUSE Linux Enterprise.'
  Leap:
    name: openSUSE Leap 15.4
    description: 'Leap uses source from SUSE Linux Enterprise (SLE), which
      gives Leap a level of stability unmatched by other Linux distributions,
      and combines that with community developments to give users, developers
      and sysadmins the best stable Linux experience available.'

web:
  ssl: null
  ssl_cert: null
  ssl_key: null

Tumbleweed:
  software:
    installation_repositories:
      - url: https://download.opensuse.org/tumbleweed/repo/oss/
        archs: x86_64
      - url: https://download.opensuse.org/ports/aarch64/tumbleweed/repo/oss/
        archs: aarch64
      - url: https://download.opensuse.org/ports/zsystems/tumbleweed/repo/oss/
        archs: s390
      - url: https://download.opensuse.org/ports/ppc/tumbleweed/repo/oss/
        archs: ppc
      - url: https://download.opensuse.org/tumbleweed/repo/non-oss/
        archs: x86_64
      # aarch64 does not have non-oss ports. Keep eye if it change
      - url: https://download.opensuse.org/ports/zsystems/tumbleweed/repo/non-oss/
        archs: s390
      - url: https://download.opensuse.org/ports/ppc/tumbleweed/repo/non-oss/
        archs: ppc
      - url: https://download.opensuse.org/update/tumbleweed/
        archs: x86_64
      - url: https://download.opensuse.org/ports/aarch64/update/tumbleweed/
        archs: aarch64
      - url: https://download.opensuse.org/ports/zsystems/update/tumbleweed/
        archs: s390
      - url: https://download.opensuse.org/ports/ppc/tumbleweed/repo/oss/
        archs: ppc
    mandatory_patterns:
      - enhanced_base # only pattern that is shared among all roles on TW
    optional_patterns: null # no optional pattern shared
    mandatory_packages: null
    optional_packages: null
    base_product: openSUSE

  security:
    lsm: apparmor
    available_lsms:
      apparmor:
        patterns:
          - apparmor
      selinux:
        patterns:
          - selinux
        policy: permissive
      none:
        patterns: null

  storage:
    volumes:
    - mount_point: "/"
      fs_type: btrfs
      desired_size: 10 GiB
      min_size: 5 GiB
      max_size: unlimited
      weight: 30

      # There must always be a root
      proposed_configurable: false

      snapshots: true
      snapshots_percentage: 250
      snapshots_configurable: true
      # Disable snapshots if there is not enough room
      disable_order: 3

      btrfs_default_subvolume: "@"
      subvolumes:
      - path: home
      - path: opt
      - path: root
      - path: srv
      - path: usr/local
      # Unified var subvolume - https://lists.opensuse.org/opensuse-packaging/2017-11/msg00017.html
      - path: var
        copy_on_write: false

      # Architecture specific subvolumes
      - path: boot/grub2/arm64-efi
        archs: aarch64
      - path: boot/grub2/arm-efi
        archs: arm
      - path: boot/grub2/i386-pc
        archs: x86_64
      - path: boot/grub2/powerpc-ieee1275
        archs: ppc,!board_powernv
      - path: boot/grub2/s390x-emu
        archs: s390
      - path: boot/grub2/x86_64-efi
        archs: x86_64
      - path: boot/grub2/riscv64-efi
        archs: riscv64

    - mount_point: "/home"
      fs_type: xfs
      desired_size: 40 GiB
      min_size: 10 GiB
      max_size: unlimited
      weight: 60

      proposed: false
      proposed_configurable: true
      disable_order: 1

    - mount_point: "swap"
      fs_type: swap
      desired_size: 2 GiB
      min_size: 1 GiB
      max_size: 2 GiB
      weight: 10

      adjust_by_ram: false
      adjust_by_ram_configurable: true

      proposed_configurable: true
      disable_order: 2

ALP:
  software:
    installation_repositories:
      - url: https://download.opensuse.org/repositories/SUSE:/ALP:/ToTest/images/repo/ALP-0.1-x86_64-Media1/
        archs: x86_64
      - url: https://download.opensuse.org/repositories/SUSE:/ALP:/ToTest/images/repo/ALP-0.1-aarch64-Media1/
        archs: aarch64
    mandatory_patterns:
      - alp_base
      - alp_base_zypper
      - alp_cockpit
      - alp-container_runtime
    optional_patterns: null # no optional pattern shared
    mandatory_packages:
      - device-mapper # Apparently needed if devices at /dev/mapper are used at boot (eg. FDE)
    optional_packages: null
    base_product: ALP

  security:
    lsm: selinux
    available_lsms:
      # apparmor:
      #   patterns:
      #     - apparmor
      selinux:
        patterns:
          - alp_selinux
        policy: permissive
      none:
        patterns: null

  storage:
    encryption:
      method: luks2
      pbkdf: pbkdf2
    volumes:
      - mount_point: "/"
        fs_type: btrfs
        desired_size: 20 GiB
        min_size: 5 GiB
        max_size: 20 GiB
        fs_types:
          - btrfs
        weight: 20
        snapshots: true
        snapshots_configurable: false
        proposed_configurable: false
        btrfs_default_subvolume: "@"
        btrfs_read_only: true
        subvolumes:
        - path: root
        - path: home
        - path: opt
        - path: srv
        - path: boot/writable
        - path: usr/local
        - path: boot/grub2/arm64-efi
          archs: aarch64
        - path: boot/grub2/i386-pc
          archs: x86_64
        - path: boot/grub2/powerpc-ieee1275
          archs: ppc,!board_powernv
        - path: boot/grub2/s390x-emu
          archs: s390
        - path: boot/grub2/x86_64-efi
          archs: x86_64
        - path: var
          copy_on_write: false

Leap:
  software:
    installation_repositories:
      # TODO: support somehow $releasever in URL
      - https://download.opensuse.org/distribution/leap/15.4/repo/oss/
      - https://download.opensuse.org/distribution/leap/15.4/repo/non-oss/
      - https://download.opensuse.org/update/leap/15.4/oss/
      - https://download.opensuse.org/update/leap/15.4/non-oss/
      - https://download.opensuse.org/update/leap/15.4/sle/
      - https://download.opensuse.org/update/leap/15.4/backports/
    mandatory_patterns:
      - enhanced_base # For now lets pick some minimal one
    optional_patterns: null # no optional pattern shared
    mandatory_packages: null
    optional_packages: null
    base_product: Leap

  security:
    # TODO: check if skelcd for Leap 15.4 is correct as code is using lsm in globals, but skelcd contain selinux only
    lsm: apparmor
    available_lsms:
      apparmor:
        patterns:
          - apparmor
      selinux:
        patterns:
          - selinux
        policy: disabled
      none:
        patterns: null

  storage:
    volumes:
    - mount_point: "/"
      fs_type: btrfs
      desired_size: 10 GiB
      min_size: 5 GiB
      max_size: unlimited
      weight: 30

      # There must always be a root
      proposed_configurable: false

      snapshots: true
      snapshots_percentage: 250
      snapshots_configurable: true
      # Disable snapshots if there is not enough room
      disable_order: 3

      btrfs_default_subvolume: "@"
      subvolumes:
      - path: home
      - path: opt
      - path: root
      - path: srv
      - path: usr/local
      # Unified var subvolume - https://lists.opensuse.org/opensuse-packaging/2017-11/msg00017.html
      - path: var
        copy_on_write: false

      # Architecture specific subvolumes
      - path: boot/grub2/arm64-efi
        archs: aarch64
      - path: boot/grub2/i386-pc
        archs: x86_64
      - path: boot/grub2/powerpc-ieee1275
        archs: ppc,!board_powernv
      - path: boot/grub2/s390x-emu
        archs: s390
      - path: boot/grub2/x86_64-efi
        archs: x86_64

    - mount_point: "/home"
      fs_type: xfs
      desired_size: 40 GiB
      min_size: 10 GiB
      max_size: unlimited
      weight: 60

      proposed: false
      proposed_configurable: true
      disable_order: 1

    - mount_point: "swap"
      fs_type: swap
      desired_size: 2 GiB
      min_size: 1 GiB
      max_size: 2 GiB
      weight: 10

      adjust_by_ram: false
      adjust_by_ram_configurable: true

      proposed_configurable: true
      disable_order: 2


Leap Micro:
  software:
    installation_repositories:
      - url: https://download.opensuse.org/distribution/leap-micro/5.3/product/repo/Leap-Micro-5.3-x86_64-Media/
        archs: x86_64
      - url: https://download.opensuse.org/distribution/leap-micro/5.3/product/repo/Leap-Micro-5.3-aarch64-Media/
        archs: aarch64
    mandatory_patterns:
      - microos-base
      - microos-hardware
      - microos-bootloader
      - microos-defaults
      - microos-basesystem
    optional_patterns: null # no optional pattern shared
    mandatory_packages: null
    optional_packages: null
    base_product: Leap-Micro

  security:
    lsm: selinux
    available_lsms:
      selinux:
        patterns:
          - microos-selinux
        policy: enforcing
      none:
        patterns: null

  storage:
    volumes:
      - mount_point: "/"
        fs_type: btrfs
        desired_size: 20 GiB
        min_size: 5 GiB
        max_size: 20 GiB
        fs_types:
          - btrfs
        weight: 20
        snapshots: true
        snapshots_configurable: false
        proposed_configurable: false
        btrfs_default_subvolume: "@"
        btrfs_read_only: true
        subvolumes:
        - path: root
        - path: home
        - path: opt
        - path: srv
        - path: root
        - path: boot/writable
        - path: usr/local
        - path: boot/grub2/arm64-efi
          archs: aarch64
        - path: boot/grub2/i386-pc
          archs: x86_64
        - path: boot/grub2/powerpc-ieee1275
          archs: ppc,!board_powernv
        - path: boot/grub2/s390x-emu
          archs: s390
        - path: boot/grub2/x86_64-efi
          archs: x86_64
      - mount_point: "/var"
        fs_type: btrfs
        fs_types:
          - btrfs
        desired_size: 19 GiB
        min_size: 5 GiB
        max_size: unlimited
        weight: 40
        snapshots: false
        snapshots_configurable: false
        disable_order: 1
        fallback_for_desired_size: "/"
        fallback_for_max_size: "/"
        fallback_for_weight: "/"<|MERGE_RESOLUTION|>--- conflicted
+++ resolved
@@ -1,11 +1,7 @@
 products:
   ALP:
-<<<<<<< HEAD
-    name: SUSE Adaptable Linux Platform Host OS
+    name: SUSE ALP ContainerHost OS
     archs: x86_64,aarch64
-=======
-    name: SUSE ALP ContainerHost OS
->>>>>>> c935602b
     description: 'The Adaptable Linux Platform (ALP), the next generation of Linux,
       allow users to focus on their workloads while abstracting from the hardware
       and the application layer. The preview of ContainerHost OS is one of the
