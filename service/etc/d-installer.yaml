products:
  ALP-Bedrock:
    name: SUSE ALP Bedrock
    description: 'SUSE ALP Bedrock is a flexible, secure, customizable and
      modular Server allowing an enterprise to run a variety of services,
      workloads and application in a compartmentalized form. Based on an
      immutable root filesystem, security has been built into it from the ground.'
  ALP-Micro:
    name: SUSE ALP Micro
    description: 'SUSE ALP Micro is a minimum immutable OS core, focused on
      security to provide the bare minimum to run workloads and services as
      containers or virtual machines.'
  Tumbleweed:
    name: openSUSE Tumbleweed
    description: 'The Tumbleweed distribution is a pure rolling release version
      of openSUSE containing the latest "stable" versions of all software
      instead of relying on rigid periodic release cycles. The project does
      this for users that want the newest stable software.'
  Leap16:
    name: openSUSE Leap 16.0
    archs: x86_64,aarch64
    description: '[Experimental project] openSUSE Leap 16 is built on top of the next generation Adaptable Linux Platform (ALP) from SUSE.'

web:
  ssl: null
  ssl_cert: null
  ssl_key: null

Tumbleweed:
  software:
    installation_repositories:
      - url: https://download.opensuse.org/tumbleweed/repo/oss/
        archs: x86_64
      - url: https://download.opensuse.org/ports/aarch64/tumbleweed/repo/oss/
        archs: aarch64
      - url: https://download.opensuse.org/ports/zsystems/tumbleweed/repo/oss/
        archs: s390
      - url: https://download.opensuse.org/ports/ppc/tumbleweed/repo/oss/
        archs: ppc
      - url: https://download.opensuse.org/tumbleweed/repo/non-oss/
        archs: x86_64
      # aarch64 does not have non-oss ports. Keep eye if it change
      - url: https://download.opensuse.org/ports/zsystems/tumbleweed/repo/non-oss/
        archs: s390
      - url: https://download.opensuse.org/ports/ppc/tumbleweed/repo/non-oss/
        archs: ppc
      - url: https://download.opensuse.org/update/tumbleweed/
        archs: x86_64
      - url: https://download.opensuse.org/ports/aarch64/update/tumbleweed/
        archs: aarch64
      - url: https://download.opensuse.org/ports/zsystems/update/tumbleweed/
        archs: s390
      - url: https://download.opensuse.org/ports/ppc/tumbleweed/repo/oss/
        archs: ppc
    mandatory_patterns:
      - enhanced_base # only pattern that is shared among all roles on TW
    optional_patterns: null # no optional pattern shared
    mandatory_packages:
      - NetworkManager
    optional_packages: null
    base_product: openSUSE

  security:
    lsm: apparmor
    available_lsms:
      apparmor:
        patterns:
          - apparmor
      selinux:
        patterns:
          - selinux
        policy: permissive
      none:
        patterns: null

  storage:
    volumes:
    - mount_point: "/"
      fs_type: btrfs
      desired_size: 10 GiB
      min_size: 5 GiB
      max_size: unlimited
      weight: 30

      # There must always be a root
      proposed_configurable: false

      snapshots: true
      snapshots_percentage: 250
      snapshots_configurable: true
      # Disable snapshots if there is not enough room
      disable_order: 3

      btrfs_default_subvolume: "@"
      subvolumes:
      - path: home
      - path: opt
      - path: root
      - path: srv
      - path: usr/local
      # Unified var subvolume - https://lists.opensuse.org/opensuse-packaging/2017-11/msg00017.html
      - path: var
        copy_on_write: false

      # Architecture specific subvolumes
      - path: boot/grub2/arm64-efi
        archs: aarch64
      - path: boot/grub2/arm-efi
        archs: arm
      - path: boot/grub2/i386-pc
        archs: x86_64
      - path: boot/grub2/powerpc-ieee1275
        archs: ppc,!board_powernv
      - path: boot/grub2/s390x-emu
        archs: s390
      - path: boot/grub2/x86_64-efi
        archs: x86_64
      - path: boot/grub2/riscv64-efi
        archs: riscv64

    - mount_point: "/home"
      fs_type: xfs
      desired_size: 40 GiB
      min_size: 10 GiB
      max_size: unlimited
      weight: 60

      proposed: false
      proposed_configurable: true
      disable_order: 1

    - mount_point: "swap"
      fs_type: swap
      desired_size: 2 GiB
      min_size: 1 GiB
      max_size: 2 GiB
      weight: 10

      adjust_by_ram: false
      adjust_by_ram_configurable: true

      proposed_configurable: true
      disable_order: 2

ALP-Bedrock:
  software:
    installation_repositories:
      - url: https://download.opensuse.org/repositories/SUSE:/ALP:/Products:/Bedrock:/0.1/images/repo/ALP-Bedrock-0.1-x86_64-Media1/
        archs: x86_64
      - url: https://download.opensuse.org/repositories/SUSE:/ALP:/Products:/Bedrock:/0.1/images/repo/ALP-Bedrock-0.1-aarch64-Media1/
        archs: aarch64

    mandatory_patterns:
      - alp-bedrock-base
      - alp-bedrock-cockpit
      - alp-bedrock-hardware
      - alp-bedrock-container_runtime
    optional_patterns: null # no optional pattern shared
    mandatory_packages:
      - device-mapper # Apparently needed if devices at /dev/mapper are used at boot (eg. FDE)
      - fde-tools # Needed for FDE with TPM, hardcoded here temporarily (aarch64, x86_64 specific)
      - libtss2-tcti-device0 # Same than fde-tools
    optional_packages: null
    base_product: ALP-Bedrock

  security:
    tpm_luks_open: true
    lsm: selinux
    available_lsms:
      # apparmor:
      #   patterns:
      #     - apparmor
      selinux:
        patterns:
          - alp-bedrock-selinux
        policy: enforcing
      none:
        patterns: null

  storage:
    encryption:
      method: luks2
      pbkdf: pbkdf2
    volumes:
      - mount_point: "/"
        fs_type: btrfs
        desired_size: 20 GiB
        min_size: 5 GiB
        fs_types:
          - btrfs
        weight: 20
        snapshots: true
        snapshots_configurable: false
        proposed_configurable: false
        btrfs_default_subvolume: "@"
        btrfs_read_only: true
        subvolumes:
        - path: root
        - path: home
        - path: opt
        - path: srv
        - path: boot/writable
        - path: usr/local
        - path: boot/grub2/arm64-efi
          archs: aarch64
        - path: boot/grub2/i386-pc
          archs: x86_64
        - path: boot/grub2/powerpc-ieee1275
          archs: ppc,!board_powernv
        - path: boot/grub2/s390x-emu
          archs: s390
        - path: boot/grub2/x86_64-efi
          archs: x86_64
        - path: var
          copy_on_write: false

ALP-Micro:
  software:
    installation_repositories:
<<<<<<< HEAD
      - url: https://download.opensuse.org/repositories/SUSE:/ALP:/Products:/Micro:/0.1/images/repo/ALP-Micro-0.1-x86_64-Media1/
        archs: x86_64
      - url: https://download.opensuse.org/repositories/SUSE:/ALP:/Products:/Micro:/0.1/images/repo/ALP-Micro-0.1-aarch64-Media1/
=======
      - url: https://download.opensuse.org/repositories/openSUSE:/Leap:/16.0/images/repo/Leap-16.0-x86_64-Media1/
        archs: x86_64
      - url: https://download.opensuse.org/repositories/openSUSE:/Leap:/16.0/images/repo/Leap-16.0-aarch64-Media1/
>>>>>>> a35f5188
        archs: aarch64

    mandatory_patterns:
<<<<<<< HEAD
      - alp-micro-base
      - alp-micro-cockpit
      - alp-micro-container_runtime
      - alp-micro-hardware
=======
      - alp_base
      - alp_base_zypper
      - alp_cockpit
      - alp-container_runtime
      - alp_defaults
>>>>>>> a35f5188
    optional_patterns: null # no optional pattern shared
    mandatory_packages:
      - device-mapper # Apparently needed if devices at /dev/mapper are used at boot (eg. FDE)
      - fde-tools # Needed for FDE with TPM, hardcoded here temporarily (aarch64, x86_64 specific)
      - libtss2-tcti-device0 # Same than fde-tools
    optional_packages: null
    base_product: ALP-Micro

  security:
    tpm_luks_open: true
    lsm: selinux
    available_lsms:
      # apparmor:
      #   patterns:
      #     - apparmor
      selinux:
        patterns:
          - alp-micro-selinux
        policy: enforcing
      none:
        patterns: null

  storage:
    encryption:
      method: luks2
      pbkdf: pbkdf2
    volumes:
      - mount_point: "/"
        fs_type: btrfs
        desired_size: 20 GiB
        min_size: 5 GiB
        fs_types:
          - btrfs
        weight: 20
        snapshots: true
        snapshots_configurable: false
        proposed_configurable: false
        btrfs_default_subvolume: "@"
        btrfs_read_only: true
        subvolumes:
        - path: root
        - path: home
        - path: opt
        - path: srv
        - path: boot/writable
        - path: usr/local
        - path: boot/grub2/arm64-efi
          archs: aarch64
        - path: boot/grub2/i386-pc
          archs: x86_64
        - path: boot/grub2/powerpc-ieee1275
          archs: ppc,!board_powernv
        - path: boot/grub2/s390x-emu
          archs: s390
        - path: boot/grub2/x86_64-efi
          archs: x86_64
        - path: var
          copy_on_write: false

Leap16:
  software:
    installation_repositories:
      - url: https://download.opensuse.org/repositories/openSUSE:/Leap:/16.0/standard/
        archs: x86_64
      - url: https://download.opensuse.org/repositories/openSUSE:/Leap:/16.0/standard/
        archs: aarch64
    mandatory_patterns:
      - alp_base
      - alp_base_zypper
      - alp_cockpit
      - alp-container_runtime
      - alt_defaults
    optional_patterns: null # no optional pattern shared
    mandatory_packages:
      - device-mapper # Apparently needed if devices at /dev/mapper are used at boot (eg. FDE)
      - fde-tools # Needed for FDE with TPM, hardcoded here temporarily
      - libtss2-tcti-device0 # Same than fde-tools
    optional_packages: null
    base_product: Leap16

  security:
    tpm_luks_open: true
    lsm: selinux
    available_lsms:
      # apparmor:
      #   patterns:
      #     - apparmor
      selinux:
        patterns:
          - alp_selinux
        policy: enforcing
      none:
        patterns: null

  storage:
    encryption:
      method: luks2
      pbkdf: pbkdf2
    volumes:
      - mount_point: "/"
        fs_type: btrfs
        desired_size: 20 GiB
        min_size: 5 GiB
        fs_types:
          - btrfs
        weight: 20
        snapshots: true
        snapshots_configurable: false
        proposed_configurable: false
        btrfs_default_subvolume: "@"
        btrfs_read_only: true
        subvolumes:
        - path: root
        - path: home
        - path: opt
        - path: srv
        - path: boot/writable
        - path: usr/local
        - path: boot/grub2/arm64-efi
          archs: aarch64
        - path: boot/grub2/i386-pc
          archs: x86_64
        - path: boot/grub2/powerpc-ieee1275
          archs: ppc,!board_powernv
        - path: boot/grub2/s390x-emu
          archs: s390
        - path: boot/grub2/x86_64-efi
          archs: x86_64
        - path: var
          copy_on_write: false<|MERGE_RESOLUTION|>--- conflicted
+++ resolved
@@ -217,30 +217,16 @@
 ALP-Micro:
   software:
     installation_repositories:
-<<<<<<< HEAD
       - url: https://download.opensuse.org/repositories/SUSE:/ALP:/Products:/Micro:/0.1/images/repo/ALP-Micro-0.1-x86_64-Media1/
         archs: x86_64
       - url: https://download.opensuse.org/repositories/SUSE:/ALP:/Products:/Micro:/0.1/images/repo/ALP-Micro-0.1-aarch64-Media1/
-=======
-      - url: https://download.opensuse.org/repositories/openSUSE:/Leap:/16.0/images/repo/Leap-16.0-x86_64-Media1/
-        archs: x86_64
-      - url: https://download.opensuse.org/repositories/openSUSE:/Leap:/16.0/images/repo/Leap-16.0-aarch64-Media1/
->>>>>>> a35f5188
         archs: aarch64
 
     mandatory_patterns:
-<<<<<<< HEAD
       - alp-micro-base
       - alp-micro-cockpit
       - alp-micro-container_runtime
       - alp-micro-hardware
-=======
-      - alp_base
-      - alp_base_zypper
-      - alp_cockpit
-      - alp-container_runtime
-      - alp_defaults
->>>>>>> a35f5188
     optional_patterns: null # no optional pattern shared
     mandatory_packages:
       - device-mapper # Apparently needed if devices at /dev/mapper are used at boot (eg. FDE)
@@ -303,16 +289,16 @@
 Leap16:
   software:
     installation_repositories:
-      - url: https://download.opensuse.org/repositories/openSUSE:/Leap:/16.0/standard/
-        archs: x86_64
-      - url: https://download.opensuse.org/repositories/openSUSE:/Leap:/16.0/standard/
+      - url: https://download.opensuse.org/repositories/openSUSE:/Leap:/16.0/images/repo/Leap-16.0-x86_64-Media1/
+        archs: x86_64
+      - url: https://download.opensuse.org/repositories/openSUSE:/Leap:/16.0/images/repo/Leap-16.0-aarch64-Media1/
         archs: aarch64
     mandatory_patterns:
       - alp_base
       - alp_base_zypper
       - alp_cockpit
       - alp-container_runtime
-      - alt_defaults
+      - alp_defaults
     optional_patterns: null # no optional pattern shared
     mandatory_packages:
       - device-mapper # Apparently needed if devices at /dev/mapper are used at boot (eg. FDE)
