--- conflicted
+++ resolved
@@ -94,7 +94,7 @@
    You can use another way how to serve d-installer's configuration file. E.g. local http server by changing
    boot option to `rd.iguana.control_url=http://<http-server-ip>/agama.yaml`
 
-4. With this setup D-Installer listens on port 9090 (See also bellow in Booting from PXE chapter). To be able
+4. With this setup Agama listens on port 9090 (See also bellow in Booting from PXE chapter). To be able
    to connect to it you need an additional network device as described in (1). You need to modify
    kernel boot options one more time and add something like `ip=enp0s8:dhcp` where `enp0s8` is second network device.
 
@@ -112,11 +112,7 @@
 
 Which containers to use and how to set them up is defined in a *workflow definition*. The [Iguana
 repository](https://github.com/openSUSE/iguana) includes a [definition for
-<<<<<<< HEAD
-Agama](https://github.com/openSUSE/iguana/blob/main/iguana-workflow/examples/d-installer.yaml).
-=======
-D-Installer](https://github.com/openSUSE/iguana/blob/main/iguana-workflow/examples/agama.yaml).
->>>>>>> d3910afa
+Agama](https://github.com/openSUSE/iguana/blob/main/iguana-workflow/examples/agama.yaml).
 
 After installing the `iguana` package, copy the kernel (`/usr/share/iguana/vmlinuz-VERSION`), the
 initrd (`/usr/share/iguana/iguana-initrd`) and the workflow definition to the TFTP tree[^1]. You must
